###############################################################################
# Set default behavior to:
#   treat as text and
#   normalize to Unix-style line endings
###############################################################################
*           text        eol=lf
###############################################################################
# Set explicit file behavior to:
#   treat as text and
#   normalize to Unix-style line endings
###############################################################################
*.asm               text        eol=lf
*.c                 text        eol=lf
*.clj               text        eol=lf
*.cmd               text        eol=lf
*.cpp               text        eol=lf
*.css               text        eol=lf
*.cxx               text        eol=lf
*.config            text        eol=lf
*.DotSettings       text        eol=lf
*.erl               text        eol=lf
*.fs                text        eol=lf
*.fsx               text        eol=lf
*.h                 text        eol=lf
*.htm               text        eol=lf
*.html              text        eol=lf
*.hs                text        eol=lf
*.hxx               text        eol=lf
*.java              text        eol=lf
*.js                text        eol=lf
*.json              text        eol=lf
*.less              text        eol=lf
*.lisp              text        eol=lf
*.lua               text        eol=lf
*.m                 text        eol=lf
*.md                text        eol=lf
*.php               text        eol=lf
*.props             text        eol=lf
*.ps1               text        eol=lf
*.py                text        eol=lf
*.rb                text        eol=lf
*.resx              text        eol=lf
*.runsettings       text        eol=lf
*.ruleset           text        eol=lf
*.sass              text        eol=lf
*.scss              text        eol=lf
*.sh                text        eol=lf
*.sql               text        eol=lf
*.svg               text        eol=lf
*.targets           text        eol=lf
*.tt                text        eol=crlf
*.ttinclude         text        eol=crlf
*.txt               text        eol=lf
*.vb                text        eol=lf
*.yml               text        eol=lf
###############################################################################
# Set explicit file behavior to:
#   treat as text
#   normalize to Unix-style line endings and
#   diff as csharp
###############################################################################
*.cs                text        eol=lf          diff=csharp
###############################################################################
# Set explicit file behavior to:
#   treat as text
#   normalize to Unix-style line endings and
#   use a union merge when resolving conflicts
###############################################################################
*.csproj            text        eol=lf          merge=union
*.dbproj            text        eol=lf          merge=union
*.fsproj            text        eol=lf          merge=union
*.ncrunchproject    text        eol=lf          merge=union
*.vbproj            text        eol=lf          merge=union
*.shproj            text        eol=lf          merge=union
###############################################################################
# Set explicit file behavior to:
#   treat as text
#   normalize to Windows-style line endings and
#   use a union merge when resolving conflicts
###############################################################################
*.sln               text        eol=crlf        merge=union
###############################################################################
# Set explicit file behavior to:
#   treat as binary
###############################################################################
*.basis             binary
*.dll               binary
*.eot               binary
*.exe               binary
*.otf               binary
*.pdf               binary
*.ppt               binary
*.pptx              binary
*.pvr               binary
*.snk               binary
*.ttc               binary
*.ttf               binary
*.woff              binary
*.woff2             binary
*.xls               binary
*.xlsx              binary
###############################################################################
# Set explicit file behavior to:
#   diff as plain text
###############################################################################
*.doc               diff=astextplain
*.docx              diff=astextplain
*.dot               diff=astextplain
*.pdf               diff=astextplain
*.pptx              diff=astextplain
*.rtf               diff=astextplain
*.svg               diff=astextplain
###############################################################################
# Handle image files by git lfs
###############################################################################
*.jpg               filter=lfs diff=lfs merge=lfs -text
*.jpeg              filter=lfs diff=lfs merge=lfs -text
*.bmp               filter=lfs diff=lfs merge=lfs -text
*.gif               filter=lfs diff=lfs merge=lfs -text
*.png               filter=lfs diff=lfs merge=lfs -text
*.qoi               filter=lfs diff=lfs merge=lfs -text
*.tif               filter=lfs diff=lfs merge=lfs -text
*.tiff              filter=lfs diff=lfs merge=lfs -text
*.tga               filter=lfs diff=lfs merge=lfs -text
*.webp              filter=lfs diff=lfs merge=lfs -text
*.dds               filter=lfs diff=lfs merge=lfs -text
*.ktx               filter=lfs diff=lfs merge=lfs -text
*.ktx2              filter=lfs diff=lfs merge=lfs -text
*.pam               filter=lfs diff=lfs merge=lfs -text
*.pbm               filter=lfs diff=lfs merge=lfs -text
*.pgm               filter=lfs diff=lfs merge=lfs -text
*.ppm               filter=lfs diff=lfs merge=lfs -text
*.pnm               filter=lfs diff=lfs merge=lfs -text
*.wbmp              filter=lfs diff=lfs merge=lfs -text
*.exr               filter=lfs diff=lfs merge=lfs -text
*.ico               filter=lfs diff=lfs merge=lfs -text
*.cur               filter=lfs diff=lfs merge=lfs -text
<<<<<<< HEAD
*.ani               filter=lfs diff=lfs merge=lfs -text
=======
*.ani               filter=lfs diff=lfs merge=lfs -text
*.heic              filter=lfs diff=lfs merge=lfs -text
*.hif               filter=lfs diff=lfs merge=lfs -text
*.avif              filter=lfs diff=lfs merge=lfs -text
###############################################################################
# Handle ICC files by git lfs
###############################################################################
*.icc               filter=lfs diff=lfs merge=lfs -text
>>>>>>> 5132451b
<|MERGE_RESOLUTION|>--- conflicted
+++ resolved
@@ -135,9 +135,6 @@
 *.exr               filter=lfs diff=lfs merge=lfs -text
 *.ico               filter=lfs diff=lfs merge=lfs -text
 *.cur               filter=lfs diff=lfs merge=lfs -text
-<<<<<<< HEAD
-*.ani               filter=lfs diff=lfs merge=lfs -text
-=======
 *.ani               filter=lfs diff=lfs merge=lfs -text
 *.heic              filter=lfs diff=lfs merge=lfs -text
 *.hif               filter=lfs diff=lfs merge=lfs -text
@@ -145,5 +142,4 @@
 ###############################################################################
 # Handle ICC files by git lfs
 ###############################################################################
-*.icc               filter=lfs diff=lfs merge=lfs -text
->>>>>>> 5132451b
+*.icc               filter=lfs diff=lfs merge=lfs -text