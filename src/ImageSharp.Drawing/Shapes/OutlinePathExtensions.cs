--- conflicted
+++ resolved
@@ -12,6 +12,7 @@
 /// </summary>
 public static class OutlinePathExtensions
 {
+    private const float MiterOffsetDelta = 20;
     private const JointStyle DefaultJointStyle = JointStyle.Square;
     private const EndCapStyle DefaultEndCapStyle = EndCapStyle.Butt;
 
@@ -66,17 +67,6 @@
             return Path.Empty;
         }
 
-<<<<<<< HEAD
-        List<Polygon> stroked = [];
-
-        PolygonStroker stroker = new() { Width = width, LineJoin = GetLineJoin(jointStyle), LineCap = GetLineCap(endCapStyle) };
-        foreach (ISimplePath simplePath in path.Flatten())
-        {
-            stroked.Add(new Polygon(stroker.ProcessPath(simplePath.Points.Span, simplePath.IsClosed || endCapStyle is EndCapStyle.Polygon or EndCapStyle.Joined).ToArray()));
-        }
-
-        return new ComplexPolygon(stroked);
-=======
         width = CalculateScalingMatrix(width, out Matrix3x2 scaleUpMartrix, out Matrix3x2 scaleDownMartrix);
 
         ClipperOffset offset = new(MiterOffsetDelta);
@@ -85,7 +75,6 @@
         offset.AddPath(path.Transform(scaleUpMartrix), jointStyle, endCapStyle);
 
         return offset.Execute(width).Transform(scaleDownMartrix);
->>>>>>> db32b130
     }
 
     /// <summary>
@@ -105,11 +94,11 @@
     /// <param name="path">The path to outline</param>
     /// <param name="width">The outline width.</param>
     /// <param name="pattern">The pattern made of multiples of the width.</param>
-    /// <param name="invert">Whether the first item in the pattern is off.</param>
-    /// <returns>A new <see cref="IPath"/> representing the outline.</returns>
-    /// <exception cref="ClipperException">Thrown when an offset cannot be calculated.</exception>
-    public static IPath GenerateOutline(this IPath path, float width, ReadOnlySpan<float> pattern, bool invert)
-        => GenerateOutline(path, width, pattern, invert, DefaultJointStyle, DefaultEndCapStyle);
+    /// <param name="startOff">Whether the first item in the pattern is on or off.</param>
+    /// <returns>A new <see cref="IPath"/> representing the outline.</returns>
+    /// <exception cref="ClipperException">Thrown when an offset cannot be calculated.</exception>
+    public static IPath GenerateOutline(this IPath path, float width, ReadOnlySpan<float> pattern, bool startOff)
+        => GenerateOutline(path, width, pattern, startOff, DefaultJointStyle, DefaultEndCapStyle);
 
     /// <summary>
     /// Generates an outline of the path with alternating on and off segments based on the pattern.
@@ -130,12 +119,12 @@
     /// <param name="path">The path to outline</param>
     /// <param name="width">The outline width.</param>
     /// <param name="pattern">The pattern made of multiples of the width.</param>
-    /// <param name="invert">Whether the first item in the pattern is off.</param>
+    /// <param name="startOff">Whether the first item in the pattern is on or off.</param>
     /// <param name="jointStyle">The style to apply to the joints.</param>
     /// <param name="endCapStyle">The style to apply to the end caps.</param>
     /// <returns>A new <see cref="IPath"/> representing the outline.</returns>
     /// <exception cref="ClipperException">Thrown when an offset cannot be calculated.</exception>
-    public static IPath GenerateOutline(this IPath path, float width, ReadOnlySpan<float> pattern, bool invert, JointStyle jointStyle, EndCapStyle endCapStyle)
+    public static IPath GenerateOutline(this IPath path, float width, ReadOnlySpan<float> pattern, bool startOff, JointStyle jointStyle, EndCapStyle endCapStyle)
     {
         if (width <= 0)
         {
@@ -147,26 +136,22 @@
             return path.GenerateOutline(width, jointStyle, endCapStyle);
         }
 
-<<<<<<< HEAD
-        PolygonStroker stroker = new() { Width = width, LineJoin = GetLineJoin(jointStyle), LineCap = GetLineCap(endCapStyle) };
-        PathsF stroked = [];
-        List<PointF> buffer = [];
-=======
         width = CalculateScalingMatrix(width, out Matrix3x2 scaleUpMartrix, out Matrix3x2 scaleDownMartrix);
 
         IEnumerable<ISimplePath> paths = path.Transform(scaleUpMartrix).Flatten();
->>>>>>> db32b130
-
-        foreach (ISimplePath simplePath in path.Flatten())
-        {
-            bool online = !invert;
+
+        ClipperOffset offset = new(MiterOffsetDelta);
+        List<PointF> buffer = new();
+        foreach (ISimplePath p in paths)
+        {
+            bool online = !startOff;
             float targetLength = pattern[0] * width;
             int patternPos = 0;
-            ReadOnlySpan<PointF> points = simplePath.Points.Span;
+            ReadOnlySpan<PointF> points = p.Points.Span;
 
             // Create a new list of points representing the new outline
             int pCount = points.Length;
-            if (!simplePath.IsClosed)
+            if (!p.IsClosed)
             {
                 pCount--;
             }
@@ -178,20 +163,20 @@
             {
                 int next = (i + 1) % points.Length;
                 Vector2 targetPoint = points[next];
-                float distanceToNext = Vector2.Distance(currentPoint, targetPoint);
-                if (distanceToNext > targetLength)
-                {
-                    // Find a point between the 2
-                    float t = targetLength / distanceToNext;
+                float distToNext = Vector2.Distance(currentPoint, targetPoint);
+                if (distToNext > targetLength)
+                {
+                    // find a point between the 2
+                    float t = targetLength / distToNext;
 
                     Vector2 point = (currentPoint * (1 - t)) + (targetPoint * t);
                     buffer.Add(currentPoint);
                     buffer.Add(point);
 
-                    // We now insert a line
+                    // we now inset a line joining
                     if (online)
                     {
-                        stroked.Add(stroker.ProcessPath(CollectionsMarshal.AsSpan(buffer), false));
+                        offset.AddPath(CollectionsMarshal.AsSpan(buffer), jointStyle, endCapStyle);
                     }
 
                     online = !online;
@@ -200,22 +185,22 @@
 
                     currentPoint = point;
 
-                    // Next length
+                    // next length
                     patternPos = (patternPos + 1) % pattern.Length;
                     targetLength = pattern[patternPos] * width;
                 }
-                else if (distanceToNext <= targetLength)
+                else if (distToNext <= targetLength)
                 {
                     buffer.Add(currentPoint);
                     currentPoint = targetPoint;
                     i++;
-                    targetLength -= distanceToNext;
+                    targetLength -= distToNext;
                 }
             }
 
             if (buffer.Count > 0)
             {
-                if (simplePath.IsClosed)
+                if (p.IsClosed)
                 {
                     buffer.Add(points[0]);
                 }
@@ -226,58 +211,13 @@
 
                 if (online)
                 {
-                    stroked.Add(stroker.ProcessPath(CollectionsMarshal.AsSpan(buffer), false));
+                    offset.AddPath(CollectionsMarshal.AsSpan(buffer), jointStyle, endCapStyle);
                 }
 
                 buffer.Clear();
             }
         }
 
-<<<<<<< HEAD
-        // Clean up self intersections.
-        PolygonClipper clipper = new() { PreserveCollinear = true };
-        clipper.AddSubject(stroked);
-        PathsF clipped = [];
-        clipper.Execute(ClippingOperation.Union, FillRule.Positive, clipped);
-
-        if (clipped.Count == 0)
-        {
-            // Cannot clip. Return the stroked path.
-            Polygon[] polygons = new Polygon[stroked.Count];
-            for (int i = 0; i < stroked.Count; i++)
-            {
-                polygons[i] = new Polygon(stroked[i].ToArray());
-            }
-
-            return new ComplexPolygon(polygons);
-        }
-
-        // Convert the clipped paths back to polygons.
-        Polygon[] result = new Polygon[clipped.Count];
-        for (int i = 0; i < clipped.Count; i++)
-        {
-            result[i] = new Polygon(clipped[i].ToArray());
-        }
-
-        return new ComplexPolygon(result);
-=======
         return offset.Execute(width).Transform(scaleDownMartrix);
->>>>>>> db32b130
     }
-
-    private static LineJoin GetLineJoin(JointStyle value)
-        => value switch
-        {
-            JointStyle.Square => LineJoin.BevelJoin,
-            JointStyle.Round => LineJoin.RoundJoin,
-            _ => LineJoin.MiterJoin,
-        };
-
-    private static LineCap GetLineCap(EndCapStyle value)
-        => value switch
-        {
-            EndCapStyle.Round => LineCap.Round,
-            EndCapStyle.Square => LineCap.Square,
-            _ => LineCap.Butt,
-        };
 }