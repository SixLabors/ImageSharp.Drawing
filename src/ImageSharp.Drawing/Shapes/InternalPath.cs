// Copyright (c) Six Labors.
// Licensed under the Six Labors Split License.

using System.Buffers;
using System.Numerics;
using System.Runtime.CompilerServices;
using System.Runtime.InteropServices;
using SixLabors.ImageSharp.Memory;

namespace SixLabors.ImageSharp.Drawing;

/// <summary>
/// Internal logic for integrating linear paths.
/// </summary>
internal class InternalPath
{
    /// <summary>
    /// The epsilon for float comparison
    /// </summary>
    private const float Epsilon = 0.003f;
    private const float Epsilon2 = 0.2f;

    /// <summary>
    /// The maximum vector
    /// </summary>
    private static readonly Vector2 MaxVector = new(float.MaxValue);

    /// <summary>
    /// The points.
    /// </summary>
    private readonly PointData[] points;

    /// <summary>
    /// The closed path.
    /// </summary>
    private readonly bool closedPath;

    /// <summary>
    /// Initializes a new instance of the <see cref="InternalPath"/> class.
    /// </summary>
    /// <param name="segments">The segments.</param>
    /// <param name="isClosedPath">if set to <c>true</c> [is closed path].</param>
    /// <param name="removeCloseAndCollinear">Whether to remove close and collinear vertices</param>
    internal InternalPath(IReadOnlyList<ILineSegment> segments, bool isClosedPath, bool removeCloseAndCollinear = true)
        : this(Simplify(segments, isClosedPath, removeCloseAndCollinear), isClosedPath)
    {
    }

    /// <summary>
    /// Initializes a new instance of the <see cref="InternalPath" /> class.
    /// </summary>
    /// <param name="segment">The segment.</param>
    /// <param name="isClosedPath">if set to <c>true</c> [is closed path].</param>
    internal InternalPath(ILineSegment segment, bool isClosedPath)
        : this(segment?.Flatten() ?? Array.Empty<PointF>(), isClosedPath)
    {
    }

    /// <summary>
    /// Initializes a new instance of the <see cref="InternalPath" /> class.
    /// </summary>
    /// <param name="points">The points.</param>
    /// <param name="isClosedPath">if set to <c>true</c> [is closed path].</param>
    internal InternalPath(ReadOnlyMemory<PointF> points, bool isClosedPath)
        : this(Simplify(points.Span, isClosedPath, true), isClosedPath)
    {
    }

    /// <summary>
    /// Initializes a new instance of the <see cref="InternalPath" /> class.
    /// </summary>
    /// <param name="points">The points.</param>
    /// <param name="isClosedPath">if set to <c>true</c> [is closed path].</param>
    private InternalPath(PointData[] points, bool isClosedPath)
    {
        this.points = points;
        this.closedPath = isClosedPath;

        if (this.points.Length > 0)
        {
            float minX, minY, maxX, maxY, length;
            length = 0;
            minX = minY = float.MaxValue;
            maxX = maxY = float.MinValue;

            foreach (PointData point in this.points)
            {
                length += point.Length;
                minX = Math.Min(point.Point.X, minX);
                minY = Math.Min(point.Point.Y, minY);
                maxX = Math.Max(point.Point.X, maxX);
                maxY = Math.Max(point.Point.Y, maxY);
            }

            this.Bounds = new RectangleF(minX, minY, maxX - minX, maxY - minY);
            this.Length = length;
        }
        else
        {
            this.Bounds = RectangleF.Empty;
            this.Length = 0;
        }
    }

    /// <summary>
    /// Gets the bounds.
    /// </summary>
    /// <value>
    /// The bounds.
    /// </value>
    public RectangleF Bounds { get; }

    /// <summary>
    /// Gets the length.
    /// </summary>
    /// <value>
    /// The length.
    /// </value>
    public float Length { get; }

    /// <summary>
    /// Gets the length.
    /// </summary>
    public int PointCount => this.points.Length;

    /// <summary>
    /// Gets the points.
    /// </summary>
    /// <returns>The <see cref="IReadOnlyCollection{PointF}"/></returns>
    internal ReadOnlyMemory<PointF> Points() => this.points.Select(x => x.Point).ToArray();

    /// <summary>
    /// Calculates the point a certain distance a path.
    /// </summary>
    /// <param name="distanceAlongPath">The distance along the path to find details of.</param>
    /// <returns>
    /// Returns details about a point along a path.
    /// </returns>
    /// <exception cref="InvalidOperationException">Thrown if no points found.</exception>
    internal SegmentInfo PointAlongPath(float distanceAlongPath)
    {
        int pointCount = this.PointCount;
        if (this.closedPath)
        {
            // Move the distance back to the beginning since this is a closed polygon.
            distanceAlongPath %= this.Length;
            pointCount--;
        }

        for (int i = 0; i < pointCount; i++)
        {
            int next = WrapArrayIndex(i + 1, this.PointCount);
            if (distanceAlongPath < this.points[next].Length)
            {
                float t = distanceAlongPath / this.points[next].Length;
                Vector2 point = Vector2.Lerp(this.points[i].Point, this.points[next].Point, t);
                Vector2 diff = this.points[i].Point - this.points[next].Point;

                return new SegmentInfo
                {
                    Point = point,
                    Angle = (float)(Math.Atan2(diff.Y, diff.X) % (Math.PI * 2))
                };
            }

            distanceAlongPath -= this.points[next].Length;
        }

        // Closed paths will never reach this point.
        // For open paths we're going to create a new virtual point that extends past the path.
        // The position and angle for that point are calculated based upon the last two points.
        PointF a = this.points[Math.Max(this.points.Length - 2, 0)].Point;
        PointF b = this.points[this.points.Length - 1].Point;
        Vector2 delta = a - b;
        float angle = (float)(Math.Atan2(delta.Y, delta.X) % (Math.PI * 2));

        Matrix3x2 transform = Matrix3x2.CreateRotation(angle - MathF.PI) * Matrix3x2.CreateTranslation(b.X, b.Y);

        return new SegmentInfo
        {
            Point = Vector2.Transform(new Vector2(distanceAlongPath, 0), transform),
            Angle = angle
        };
    }

    internal IMemoryOwner<PointF> ExtractVertices(MemoryAllocator allocator)
    {
        IMemoryOwner<PointF> buffer = allocator.Allocate<PointF>(this.points.Length + 1);
        Span<PointF> span = buffer.Memory.Span;

        for (int i = 0; i < this.points.Length; i++)
        {
            span[i] = this.points[i].Point;
        }

        return buffer;
    }

    // Modulo is a very slow operation.
    [MethodImpl(MethodImplOptions.AggressiveInlining)]
    private static int WrapArrayIndex(int i, int arrayLength) => i < arrayLength ? i : i - arrayLength;

    [MethodImpl(MethodImplOptions.AggressiveInlining)]
    private static PointOrientation CalculateOrientation(Vector2 p, Vector2 q, Vector2 r)
    {
        // See http://www.geeksforgeeks.org/orientation-3-ordered-points/
        // for details of below formula.
        Vector2 qp = q - p;
        Vector2 rq = r - q;
        float val = (qp.Y * rq.X) - (qp.X * rq.Y);

        if (val is > -Epsilon and < Epsilon)
        {
            return PointOrientation.Collinear;  // colinear
        }

        return (val > 0) ? PointOrientation.Clockwise : PointOrientation.Counterclockwise; // clock or counterclock wise
    }

    [MethodImpl(MethodImplOptions.AggressiveInlining)]
    private static PointOrientation CalculateOrientation(Vector2 qp, Vector2 rq)
    {
        // See http://www.geeksforgeeks.org/orientation-3-ordered-points/
        // for details of below formula.
        float val = (qp.Y * rq.X) - (qp.X * rq.Y);

        if (val > -Epsilon && val < Epsilon)
        {
            return PointOrientation.Collinear;  // colinear
        }

        return (val > 0) ? PointOrientation.Clockwise : PointOrientation.Counterclockwise; // clock or counterclock wise
    }

    /// <summary>
    /// Simplifies the collection of segments.
    /// </summary>
    /// <param name="segments">The segments.</param>
    /// <param name="isClosed">Weather the path is closed or open.</param>
    /// <param name="removeCloseAndCollinear">Whether to remove close and collinear vertices</param>
    /// <returns>
    /// The <see cref="T:PointData[]"/>.
    /// </returns>
    private static PointData[] Simplify(IReadOnlyList<ILineSegment> segments, bool isClosed, bool removeCloseAndCollinear)
    {
<<<<<<< HEAD
        List<PointF> simplified = new(segments.Count);
=======
        List<PointF> simplified = [];
>>>>>>> 5132451b

        foreach (ILineSegment seg in segments)
        {
            ReadOnlyMemory<PointF> points = seg.Flatten();
            simplified.AddRange(points.Span);
        }

        return Simplify(CollectionsMarshal.AsSpan(simplified), isClosed, removeCloseAndCollinear);
    }

    private static PointData[] Simplify(ReadOnlySpan<PointF> points, bool isClosed, bool removeCloseAndCollinear)
    {
        int polyCorners = points.Length;
        if (polyCorners == 0)
        {
            return [];
        }

<<<<<<< HEAD
        List<PointData> results = new(polyCorners);
=======
        List<PointData> results = [];
>>>>>>> 5132451b
        Vector2 lastPoint = points[0];

        if (!isClosed)
        {
            results.Add(new PointData
            {
                Point = points[0],
                Orientation = PointOrientation.Collinear,
                Length = 0
            });
        }
        else
        {
            int prev = polyCorners;
            do
            {
                prev--;
                if (prev == 0)
                {
                    // All points are common, shouldn't match anything
                    results.Add(
                        new PointData
                        {
                            Point = points[0],
                            Orientation = PointOrientation.Collinear,
                            Length = 0,
                        });

                    return [.. results];
                }
            }
            while (removeCloseAndCollinear && points[0].Equivalent(points[prev], Epsilon2)); // skip points too close together

            polyCorners = prev + 1;
            lastPoint = points[prev];

            results.Add(
                new PointData
                {
                    Point = points[0],
                    Orientation = CalculateOrientation(lastPoint, points[0], points[1]),
                    Length = Vector2.Distance(lastPoint, points[0]),
                });

            lastPoint = points[0];
        }

        for (int i = 1; i < polyCorners; i++)
        {
            int next = WrapArrayIndex(i + 1, polyCorners);
            PointOrientation or = CalculateOrientation(lastPoint, points[i], points[next]);
            if (or == PointOrientation.Collinear && next != 0)
            {
                continue;
            }

            results.Add(
                new PointData
                {
                    Point = points[i],
                    Orientation = or,
                    Length = Vector2.Distance(lastPoint, points[i]),
                });
            lastPoint = points[i];
        }

        if (isClosed && removeCloseAndCollinear)
        {
            // walk back removing collinear points
            while (results.Count > 2 && results[^1].Orientation == PointOrientation.Collinear)
            {
                results.RemoveAt(results.Count - 1);
            }
        }

        return [.. results];
    }

    private struct PointData
    {
        public PointF Point;
        public PointOrientation Orientation;
        public float Length;
    }
}<|MERGE_RESOLUTION|>--- conflicted
+++ resolved
@@ -243,11 +243,7 @@
     /// </returns>
     private static PointData[] Simplify(IReadOnlyList<ILineSegment> segments, bool isClosed, bool removeCloseAndCollinear)
     {
-<<<<<<< HEAD
         List<PointF> simplified = new(segments.Count);
-=======
-        List<PointF> simplified = [];
->>>>>>> 5132451b
 
         foreach (ILineSegment seg in segments)
         {
@@ -266,11 +262,7 @@
             return [];
         }
 
-<<<<<<< HEAD
         List<PointData> results = new(polyCorners);
-=======
-        List<PointData> results = [];
->>>>>>> 5132451b
         Vector2 lastPoint = points[0];
 
         if (!isClosed)
