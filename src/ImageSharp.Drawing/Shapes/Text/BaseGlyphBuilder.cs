// Copyright (c) Six Labors.
// Licensed under the Six Labors Split License.

using System.Numerics;
using System.Runtime.CompilerServices;
using SixLabors.Fonts;

namespace SixLabors.ImageSharp.Drawing.Text;

/// <summary>
/// Defines a rendering surface that Fonts can use to generate Shapes.
/// </summary>
internal class BaseGlyphBuilder : IGlyphRenderer
{
<<<<<<< HEAD
=======
    private readonly List<IPath> paths = [];
>>>>>>> 5132451b
    private Vector2 currentPoint;
    private GlyphRendererParameters parameters;

    /// <summary>
    /// Initializes a new instance of the <see cref="BaseGlyphBuilder"/> class.
    /// </summary>
    public BaseGlyphBuilder() => this.Builder = new PathBuilder();

    /// <summary>
    /// Initializes a new instance of the <see cref="BaseGlyphBuilder"/> class.
    /// </summary>
    /// <param name="transform">The default transform.</param>
    public BaseGlyphBuilder(Matrix3x2 transform) => this.Builder = new PathBuilder(transform);

    protected List<IPath> PathList { get; } = new();

    /// <summary>
    /// Gets the paths that have been rendered by the current instance.
    /// </summary>
    public IPathCollection Paths => new PathCollection(this.PathList.ToArray());

    /// <summary>
    /// Gets the path builder for the current instance.
    /// </summary>
    protected PathBuilder Builder { get; }

    /// <inheritdoc/>
    void IGlyphRenderer.EndText() => this.EndText();

    /// <inheritdoc/>
    void IGlyphRenderer.BeginText(in FontRectangle bounds) => this.BeginText(bounds);

    /// <inheritdoc/>
    bool IGlyphRenderer.BeginGlyph(in FontRectangle bounds, in GlyphRendererParameters parameters)
    {
        this.parameters = parameters;
        this.Builder.Clear();
        this.BeginGlyph(in bounds, in parameters);
        return true;
    }

    /// <summary>
    /// Begins the figure.
    /// </summary>
    void IGlyphRenderer.BeginFigure() => this.Builder.StartFigure();

    /// <summary>
    /// Draws a cubic bezier from the current point  to the <paramref name="point"/>
    /// </summary>
    /// <param name="secondControlPoint">The second control point.</param>
    /// <param name="thirdControlPoint">The third control point.</param>
    /// <param name="point">The point.</param>
    void IGlyphRenderer.CubicBezierTo(Vector2 secondControlPoint, Vector2 thirdControlPoint, Vector2 point)
    {
        this.Builder.AddCubicBezier(this.currentPoint, secondControlPoint, thirdControlPoint, point);
        this.currentPoint = point;
    }

    /// <summary>
    /// Ends the glyph.
    /// </summary>
    void IGlyphRenderer.EndGlyph()
    {
        this.PathList.Add(this.Builder.Build());
        this.EndGlyph();
    }

    /// <summary>
    /// Ends the figure.
    /// </summary>
    void IGlyphRenderer.EndFigure() => this.Builder.CloseFigure();

    /// <summary>
    /// Draws a line from the current point  to the <paramref name="point"/>.
    /// </summary>
    /// <param name="point">The point.</param>
    void IGlyphRenderer.LineTo(Vector2 point)
    {
        this.Builder.AddLine(this.currentPoint, point);
        this.currentPoint = point;
    }

    /// <summary>
    /// Moves to current point to the supplied vector.
    /// </summary>
    /// <param name="point">The point.</param>
    void IGlyphRenderer.MoveTo(Vector2 point)
    {
        this.Builder.StartFigure();
        this.currentPoint = point;
    }

    /// <summary>
    /// Draws a quadratics bezier from the current point  to the <paramref name="point"/>
    /// </summary>
    /// <param name="secondControlPoint">The second control point.</param>
    /// <param name="point">The point.</param>
    void IGlyphRenderer.QuadraticBezierTo(Vector2 secondControlPoint, Vector2 point)
    {
        this.Builder.AddQuadraticBezier(this.currentPoint, secondControlPoint, point);
        this.currentPoint = point;
    }

    /// <summary>Called before any glyphs have been rendered.</summary>
    /// <param name="bounds">The bounds the text will be rendered at and at what size.</param>
    protected virtual void BeginText(in FontRectangle bounds)
    {
    }

    /// <inheritdoc cref="IGlyphRenderer.BeginGlyph(in FontRectangle, in GlyphRendererParameters)"/>
    protected virtual void BeginGlyph(in FontRectangle bounds, in GlyphRendererParameters parameters)
    {
    }

    /// <inheritdoc cref="IGlyphRenderer.EndGlyph()"/>
    protected virtual void EndGlyph()
    {
    }

    /// <inheritdoc cref="IGlyphRenderer.EndText()"/>
    protected virtual void EndText()
    {
    }

    public virtual TextDecorations EnabledDecorations()
        => this.parameters.TextRun.TextDecorations;

    public virtual void SetDecoration(TextDecorations textDecorations, Vector2 start, Vector2 end, float thickness)
    {
        if (thickness == 0)
        {
            return;
        }

        thickness = MathF.Max(1F, (float)Math.Round(thickness));
        IGlyphRenderer renderer = (IGlyphRenderer)this;

        // Expand the points to create a rectangle centered around the line.
        bool rotated = this.parameters.LayoutMode is GlyphLayoutMode.Vertical or GlyphLayoutMode.VerticalRotated;
        Vector2 pad = rotated ? new Vector2(thickness * .5F, 0) : new Vector2(0, thickness * .5F);

        // Clamp the line to the pixel grid.
        start = ClampToPixel(start, (int)thickness, rotated);
        end = ClampToPixel(end, (int)thickness, rotated);

        // Offset to create the rectangle.
        Vector2 a = start - pad;
        Vector2 b = start + pad;
        Vector2 c = end + pad;
        Vector2 d = end - pad;

        // Drawing is always centered around the point so we need to offset by half.
        Vector2 offset = Vector2.Zero;
        if (textDecorations == TextDecorations.Overline)
        {
            // CSS overline is drawn above the position, so we need to move it up.
            offset = rotated ? new Vector2(thickness * .5F, 0) : new Vector2(0, -(thickness * .5F));
        }
        else if (textDecorations == TextDecorations.Underline)
        {
            // CSS underline is drawn below the position, so we need to move it down.
            offset = rotated ? new Vector2(-(thickness * .5F), 0) : new Vector2(0, thickness * .5F);
        }

        renderer.BeginFigure();

        // Now draw the rectangle clamped to the pixel grid.
        renderer.MoveTo(ClampToPixel(a + offset));
        renderer.LineTo(ClampToPixel(b + offset));
        renderer.LineTo(ClampToPixel(c + offset));
        renderer.LineTo(ClampToPixel(d + offset));
        renderer.EndFigure();
    }

    [MethodImpl(MethodImplOptions.AggressiveInlining)]
    private static Point ClampToPixel(PointF point) => Point.Truncate(point);

    [MethodImpl(MethodImplOptions.AggressiveInlining)]
    private static PointF ClampToPixel(PointF point, int thickness, bool rotated)
    {
        // Even. Clamp to whole pixels.
        if ((thickness & 1) == 0)
        {
            return Point.Truncate(point);
        }

        // Odd. Clamp to half pixels.
        if (rotated)
        {
            return Point.Truncate(point) + new Vector2(.5F, 0);
        }

        return Point.Truncate(point) + new Vector2(0, .5F);
    }
}<|MERGE_RESOLUTION|>--- conflicted
+++ resolved
@@ -12,10 +12,7 @@
 /// </summary>
 internal class BaseGlyphBuilder : IGlyphRenderer
 {
-<<<<<<< HEAD
-=======
     private readonly List<IPath> paths = [];
->>>>>>> 5132451b
     private Vector2 currentPoint;
     private GlyphRendererParameters parameters;
 
