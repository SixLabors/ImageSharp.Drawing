// Copyright (c) Six Labors.
// Licensed under the Six Labors Split License.

using System.Numerics;
using System.Runtime.CompilerServices;
using SixLabors.Fonts;
using SixLabors.Fonts.Rendering;
using SixLabors.ImageSharp.Drawing.Shapes.Text;

namespace SixLabors.ImageSharp.Drawing.Text;

/// <summary>
/// Defines a base rendering surface that Fonts can use to generate shapes.
/// </summary>
internal class BaseGlyphBuilder : IGlyphRenderer
{
    private Vector2 currentPoint;
    private GlyphRendererParameters parameters;

    // Tracks whether geometry was emitted inside BeginLayer/EndLayer pairs for this glyph.
    private bool usedLayers;

    // Tracks whether we are currently inside a layer block.
    private bool inLayer;

    // Per-GRAPHEME layered capture (aggregate multiple glyphs of the same grapheme, e.g. COLR v0 layers):
    private GlyphPathCollection.Builder? graphemeBuilder;
    private int graphemePathCount;
    private int currentGraphemeIndex = -1;
    private readonly List<GlyphPathCollection> currentGlyphs = [];
    private TextDecorationDetails? previousUnderlineTextDecoration;
    private TextDecorationDetails? previousOverlineTextDecoration;
    private TextDecorationDetails? previousStrikeoutTextDecoration;

    // Per-layer (within current grapheme) bookkeeping:
    private int layerStartIndex;
    private Paint? activeLayerPaint;
    private FillRule activeLayerFillRule;
    private ClipQuad? activeClipBounds;

    public BaseGlyphBuilder() => this.Builder = new PathBuilder();

    public BaseGlyphBuilder(Matrix3x2 transform) => this.Builder = new PathBuilder(transform);

    protected List<IPath> PathList { get; } = new();

    /// <summary>
    /// Gets the flattened paths captured for all glyphs/graphemes.
    /// </summary>
<<<<<<< HEAD
    public IPathCollection Paths => new PathCollection(this.CurrentPaths);
=======
    public IPathCollection Paths => new PathCollection(this.PathList.ToArray());
>>>>>>> dd8f167b

    /// <summary>
    /// Gets the layer-preserving collections captured per grapheme in rendering order.
    /// Each entry aggregates all glyph layers that belong to a single grapheme cluster.
    /// </summary>
    public IReadOnlyList<GlyphPathCollection> Glyphs => this.currentGlyphs;

    protected PathBuilder Builder { get; }

    /// <summary>
    /// Gets the paths captured for the current glyph/grapheme.
    /// </summary>
    protected List<IPath> CurrentPaths { get; } = [];

    void IGlyphRenderer.EndText()
    {
        // Finalize the last grapheme, if any:
        if (this.graphemeBuilder is not null && this.graphemePathCount > 0)
        {
            this.currentGlyphs.Add(this.graphemeBuilder.Build());
        }

        this.graphemeBuilder = null;
        this.graphemePathCount = 0;
        this.currentGraphemeIndex = -1;
        this.previousUnderlineTextDecoration = null;
        this.previousOverlineTextDecoration = null;
        this.previousStrikeoutTextDecoration = null;

        this.EndText();
    }

    void IGlyphRenderer.BeginText(in FontRectangle bounds) => this.BeginText(bounds);

    bool IGlyphRenderer.BeginGlyph(in FontRectangle bounds, in GlyphRendererParameters parameters)
    {
        // If grapheme changed, flush previous aggregate and start a new one:
        if (this.graphemeBuilder is not null && this.currentGraphemeIndex != parameters.GraphemeIndex)
        {
            if (this.graphemePathCount > 0)
            {
                this.currentGlyphs.Add(this.graphemeBuilder.Build());
            }

            this.graphemeBuilder = null;
            this.graphemePathCount = 0;
        }

        if (this.graphemeBuilder is null)
        {
            this.graphemeBuilder = new GlyphPathCollection.Builder();
            this.currentGraphemeIndex = parameters.GraphemeIndex;
            this.graphemePathCount = 0;
        }

        this.parameters = parameters;
        this.Builder.Clear();
        this.usedLayers = false;
        this.inLayer = false;

        this.layerStartIndex = this.graphemePathCount;
        this.activeLayerPaint = null;
        this.activeLayerFillRule = FillRule.NonZero;
        this.activeClipBounds = null;
        this.BeginGlyph(in bounds, in parameters);
        return true;
    }

    /// <inheritdoc/>
    void IGlyphRenderer.BeginFigure() => this.Builder.StartFigure();

    /// <inheritdoc/>
    void IGlyphRenderer.CubicBezierTo(Vector2 secondControlPoint, Vector2 thirdControlPoint, Vector2 point)
    {
        this.Builder.AddCubicBezier(this.currentPoint, secondControlPoint, thirdControlPoint, point);
        this.currentPoint = point;
    }

    /// <inheritdoc/>
    void IGlyphRenderer.EndGlyph()
    {
<<<<<<< HEAD
        // If the glyph did not open any explicit layer, treat its geometry as a single layer in the current grapheme:
        if (!this.usedLayers)
        {
            IPath path = this.Builder.Build();

            this.CurrentPaths.Add(path);

            if (this.graphemeBuilder is not null)
            {
                this.graphemeBuilder.AddPath(path);
                this.graphemeBuilder.AddLayer(
                    startIndex: this.graphemePathCount,
                    count: 1,
                    paint: null,
                    fillRule: FillRule.NonZero,
                    bounds: path.Bounds,
                    kind: GlyphLayerKind.Glyph);

                this.graphemePathCount++;
            }
        }

=======
        this.PathList.Add(this.Builder.Build());
>>>>>>> dd8f167b
        this.EndGlyph();
        this.Builder.Clear();
        this.inLayer = false;
        this.usedLayers = false;
        this.layerStartIndex = this.graphemePathCount;
    }

    /// <inheritdoc/>
    void IGlyphRenderer.EndFigure() => this.Builder.CloseFigure();

    /// <inheritdoc/>
    void IGlyphRenderer.LineTo(Vector2 point)
    {
        this.Builder.AddLine(this.currentPoint, point);
        this.currentPoint = point;
    }

    /// <inheritdoc/>
    void IGlyphRenderer.MoveTo(Vector2 point)
    {
        this.Builder.StartFigure();
        this.currentPoint = point;
    }

    /// <inheritdoc/>
    void IGlyphRenderer.ArcTo(float radiusX, float radiusY, float rotation, bool largeArc, bool sweep, Vector2 point)
    {
        this.Builder.AddArc(this.currentPoint, radiusX, radiusY, rotation, largeArc, sweep, point);
        this.currentPoint = point;
    }

    /// <inheritdoc/>
    void IGlyphRenderer.QuadraticBezierTo(Vector2 secondControlPoint, Vector2 point)
    {
        this.Builder.AddQuadraticBezier(this.currentPoint, secondControlPoint, point);
        this.currentPoint = point;
    }

    /// <inheritdoc/>
    void IGlyphRenderer.BeginLayer(Paint? paint, FillRule fillRule, in ClipQuad? clipBounds)
    {
        this.usedLayers = true;
        this.inLayer = true;
        this.layerStartIndex = this.graphemePathCount;
        this.activeLayerPaint = paint;
        this.activeLayerFillRule = fillRule;
        this.activeClipBounds = clipBounds;

        this.Builder.Clear();
        this.BeginLayer(paint, fillRule, clipBounds);
    }

    /// <inheritdoc/>
    void IGlyphRenderer.EndLayer()
    {
        if (!this.inLayer)
        {
            return;
        }

        IPath path = this.Builder.Build();

        if (this.activeClipBounds is not null)
        {
            // TODO:Clipping not yet implemented.
        }

        this.CurrentPaths.Add(path);

        if (this.graphemeBuilder is not null)
        {
            this.graphemeBuilder.AddPath(path);
            this.graphemeBuilder.AddLayer(
                startIndex: this.layerStartIndex,
                count: 1,
                paint: this.activeLayerPaint,
                fillRule: this.activeLayerFillRule,
                bounds: path.Bounds,
                kind: GlyphLayerKind.Painted);

            this.graphemePathCount++;
        }

        this.Builder.Clear();
        this.inLayer = false;
        this.activeLayerPaint = null;
        this.activeLayerFillRule = FillRule.NonZero;
        this.activeClipBounds = null;
        this.EndLayer();
    }

    /// <inheritdoc/>
    void IGlyphRenderer.SetDecoration(TextDecorations textDecorations, Vector2 start, Vector2 end, float thickness)
    {
        if (thickness == 0)
        {
            return;
        }

        // Clamp the thickness to whole pixels.
        thickness = MathF.Max(1F, (float)Math.Round(thickness));
        IGlyphRenderer renderer = this;

        bool rotated = this.parameters.LayoutMode is GlyphLayoutMode.Vertical or GlyphLayoutMode.VerticalRotated;
        Vector2 pad = rotated ? new Vector2(thickness * .5F, 0) : new Vector2(0, thickness * .5F);

        start = ClampToPixel(start, (int)thickness, rotated);
        end = ClampToPixel(end, (int)thickness, rotated);

        // Sometimes the start and end points do not align properly leaving pixel sized gaps
        // so we need to adjust them. Use any previous decoration to try and continue the line.
        TextDecorationDetails? previous = textDecorations switch
        {
            TextDecorations.Underline => this.previousUnderlineTextDecoration,
            TextDecorations.Overline => this.previousOverlineTextDecoration,
            TextDecorations.Strikeout => this.previousStrikeoutTextDecoration,
            _ => null
        };

        if (previous != null)
        {
            float prevThickness = previous.Value.Thickness;
            Vector2 prevStart = previous.Value.Start;
            Vector2 prevEnd = previous.Value.End;

            // If the previous line is identical to the new one ignore it.
            // This can happen when multiple glyph layers are used.
            if (prevStart == start && prevEnd == end)
            {
                return;
            }

            // Align the new line with the previous one if they are close enough.
            // Use a 2 pixel threshold to account for anti-aliasing gaps.
            if (rotated)
            {
                if (thickness == prevThickness
                && prevEnd.Y + 2 >= start.Y
                && prevEnd.X == start.X)
                {
                    start = prevEnd;
                }
            }
            else if (thickness == prevThickness
                 && prevEnd.Y == start.Y
                 && prevEnd.X + 2 >= start.X)
            {
                start = prevEnd;
            }
        }

        TextDecorationDetails current = new()
        {
            Start = start,
            End = end,
            Thickness = thickness
        };

        switch (textDecorations)
        {
            case TextDecorations.Underline:
                this.previousUnderlineTextDecoration = current;
                break;
            case TextDecorations.Strikeout:
                this.previousStrikeoutTextDecoration = current;
                break;
            case TextDecorations.Overline:
                this.previousOverlineTextDecoration = current;
                break;
        }

        Vector2 a = start - pad;
        Vector2 b = start + pad;
        Vector2 c = end + pad;
        Vector2 d = end - pad;

        // Drawing is always centered around the point so we need to offset by half.
        Vector2 offset = Vector2.Zero;
        if (textDecorations == TextDecorations.Overline)
        {
            // CSS overline is drawn above the position, so we need to move it up.
            offset = rotated ? new Vector2(thickness * .5F, 0) : new Vector2(0, -(thickness * .5F));
        }
        else if (textDecorations == TextDecorations.Underline)
        {
            // CSS underline is drawn below the position, so we need to move it down.
            offset = rotated ? new Vector2(-(thickness * .5F), 0) : new Vector2(0, thickness * .5F);
        }

        // We clamp the start and end points to the pixel grid to avoid anti-aliasing
        // when there is no transform.
        renderer.BeginFigure();
        renderer.MoveTo(ClampToPixel(a + offset));
        renderer.LineTo(ClampToPixel(b + offset));
        renderer.LineTo(ClampToPixel(c + offset));
        renderer.LineTo(ClampToPixel(d + offset));
        renderer.EndFigure();

        IPath path = this.Builder.Build();

        // If the path is degenerate (e.g. zero width line) we just skip it
        // and return. This might happen when clamping moves the points.
        if (path.Bounds.IsEmpty)
        {
            this.Builder.Clear();
            return;
        }

        this.CurrentPaths.Add(path);
        if (this.graphemeBuilder is not null)
        {
            this.graphemeBuilder.AddPath(path);
            this.graphemeBuilder.AddLayer(
                startIndex: this.layerStartIndex,
                count: 1,
                paint: this.activeLayerPaint,
                fillRule: FillRule.NonZero,
                bounds: path.Bounds,
                kind: GlyphLayerKind.Decoration);

            this.graphemePathCount++;
        }

        this.Builder.Clear();
        this.SetDecoration(textDecorations, start, end, thickness);
    }

    /// <inheritdoc cref="IGlyphRenderer.BeginText(in FontRectangle)"/>
    protected virtual void BeginText(in FontRectangle bounds)
    {
    }

    /// <inheritdoc cref="IGlyphRenderer.BeginGlyph(in FontRectangle, in GlyphRendererParameters)"/>
    protected virtual void BeginGlyph(in FontRectangle bounds, in GlyphRendererParameters parameters)
    {
    }

    /// <inheritdoc cref="IGlyphRenderer.EndGlyph"/>
    protected virtual void EndGlyph()
    {
    }

    /// <inheritdoc cref="IGlyphRenderer.EndText"/>
    protected virtual void EndText()
    {
    }

    /// <inheritdoc cref="IGlyphRenderer.BeginLayer(Paint?, FillRule, in ClipQuad?)"/>
    protected virtual void BeginLayer(Paint? paint, FillRule fillRule, in ClipQuad? clipBounds)
    {
    }

    /// <inheritdoc cref="IGlyphRenderer.EndLayer"/>
    protected virtual void EndLayer()
    {
    }

    public virtual TextDecorations EnabledDecorations()
        => this.parameters.TextRun.TextDecorations;

    /// <inheritdoc cref="IGlyphRenderer.SetDecoration(TextDecorations, Vector2, Vector2, float)"/>
    public virtual void SetDecoration(TextDecorations textDecorations, Vector2 start, Vector2 end, float thickness)
    {
    }

    [MethodImpl(MethodImplOptions.AggressiveInlining)]
    private static Point ClampToPixel(PointF point) => Point.Truncate(point);

    [MethodImpl(MethodImplOptions.AggressiveInlining)]
    private static PointF ClampToPixel(PointF point, int thickness, bool rotated)
    {
        // Even. Clamp to whole pixels.
        if ((thickness & 1) == 0)
        {
            return Point.Truncate(point);
        }

        // Odd. Clamp to half pixels.
        if (rotated)
        {
            return Point.Truncate(point) + new Vector2(.5F, 0);
        }

        return Point.Truncate(point) + new Vector2(0, .5F);
    }

    private struct TextDecorationDetails
    {
        public Vector2 Start { get; set; }

        public Vector2 End { get; set; }

        public float Thickness { get; internal set; }
    }
}<|MERGE_RESOLUTION|>--- conflicted
+++ resolved
@@ -47,11 +47,7 @@
     /// <summary>
     /// Gets the flattened paths captured for all glyphs/graphemes.
     /// </summary>
-<<<<<<< HEAD
     public IPathCollection Paths => new PathCollection(this.CurrentPaths);
-=======
-    public IPathCollection Paths => new PathCollection(this.PathList.ToArray());
->>>>>>> dd8f167b
 
     /// <summary>
     /// Gets the layer-preserving collections captured per grapheme in rendering order.
@@ -133,7 +129,6 @@
     /// <inheritdoc/>
     void IGlyphRenderer.EndGlyph()
     {
-<<<<<<< HEAD
         // If the glyph did not open any explicit layer, treat its geometry as a single layer in the current grapheme:
         if (!this.usedLayers)
         {
@@ -156,9 +151,6 @@
             }
         }
 
-=======
-        this.PathList.Add(this.Builder.Build());
->>>>>>> dd8f167b
         this.EndGlyph();
         this.Builder.Clear();
         this.inLayer = false;
