// Copyright (c) Six Labors.
// Licensed under the Six Labors Split License.

namespace SixLabors.ImageSharp.Drawing;

/// <summary>
/// Extensions methods fpor the <see cref="GraphicsOptions"/> class.
/// </summary>
internal static class GraphicsOptionsExtensions
{
    /// <summary>
    /// Evaluates if a given SOURCE color can completely replace a BACKDROP color given the current blending and composition settings.
    /// </summary>
    /// <param name="options">The graphics options.</param>
    /// <param name="color">The source color.</param>
    /// <returns>true if the color can be considered opaque</returns>
    /// <remarks>
    /// Blending and composition is an expensive operation, in some cases, like
    /// filling with a solid color, the blending can be avoided by a plain color replacement.
    /// This method can be useful for such processors to select the fast path.
    /// </remarks>
    public static bool IsOpaqueColorWithoutBlending(this GraphicsOptions options, Color color)
    {
        if (options.ColorBlendingMode != PixelColorBlendingMode.Normal)
        {
            return false;
        }

        if (options.AlphaCompositionMode is not PixelAlphaCompositionMode.SrcOver and not PixelAlphaCompositionMode.Src)
        {
            return false;
        }

        const float opaque = 1f;

        if (options.BlendPercentage != opaque)
        {
            return false;
        }

<<<<<<< HEAD
        if (color.ToScaledVector4().W != opaque)
=======
        if (color.ToScaledVector4().W != Opaque)
>>>>>>> 5132451b
        {
            return false;
        }

        return true;
    }
}<|MERGE_RESOLUTION|>--- conflicted
+++ resolved
@@ -38,11 +38,7 @@
             return false;
         }
 
-<<<<<<< HEAD
-        if (color.ToScaledVector4().W != opaque)
-=======
         if (color.ToScaledVector4().W != Opaque)
->>>>>>> 5132451b
         {
             return false;
         }
