// Copyright (c) Six Labors.
// Licensed under the Apache License, Version 2.0.

using System;
using SixLabors.ImageSharp.PixelFormats;
using SixLabors.ImageSharp.Processing.Processors;

namespace SixLabors.ImageSharp.Drawing.Processing.Processors.Text
{
    /// <summary>
    /// Defines a processor to draw text on an <see cref="Image"/>.
    /// </summary>
    public class DrawTextProcessor : IImageProcessor
    {
        /// <summary>
        /// Initializes a new instance of the <see cref="DrawTextProcessor"/> class.
        /// </summary>
        /// <param name="drawingOptions">The drawing options.</param>
        /// <param name="textOptions">The text rendering options.</param>
        /// <param name="text">The text we want to render</param>
        /// <param name="brush">The brush to source pixel colors from.</param>
        /// <param name="pen">The pen to outline text with.</param>
<<<<<<< HEAD
        public DrawTextProcessor(DrawingOptions drawingOptions, TextDrawingOptions textOptions, string text, IBrush brush, IPen pen)
=======
        public DrawTextProcessor(DrawingOptions drawingOptions, TextOptions textOptions, string text, Brush brush, Pen pen)
>>>>>>> dc7b5536
        {
            Guard.NotNull(text, nameof(text));
            if (brush is null && pen is null)
            {
                throw new ArgumentNullException($"Expected a {nameof(brush)} or {nameof(pen)}. Both were null");
            }

            this.DrawingOptions = drawingOptions;
            this.TextOptions = textOptions;
            this.Text = text;
            this.Brush = brush;
            this.Pen = pen;
        }

        /// <summary>
        /// Gets the brush used to fill the glyphs.
        /// </summary>
        public Brush Brush { get; }

        /// <summary>
        /// Gets the <see cref="Processing.DrawingOptions"/> defining blending modes and shape drawing settings.
        /// </summary>
        public DrawingOptions DrawingOptions { get; }

        /// <summary>
        /// Gets the <see cref="Processing.TextDrawingOptions"/> defining text-specific drawing settings.
        /// </summary>
        public TextDrawingOptions TextOptions { get; }

        /// <summary>
        /// Gets the text to draw.
        /// </summary>
        public string Text { get; }

        /// <summary>
        /// Gets the pen used for outlining the text, if Null then we will not outline
        /// </summary>
        public Pen Pen { get; }

        /// <summary>
        /// Gets the location to draw the text at.
        /// </summary>
        public PointF Location { get; }

        /// <inheritdoc />
        public IImageProcessor<TPixel> CreatePixelSpecificProcessor<TPixel>(Configuration configuration, Image<TPixel> source, Rectangle sourceRectangle)
            where TPixel : unmanaged, IPixel<TPixel>
            => new DrawTextProcessor<TPixel>(configuration, this, source, sourceRectangle);
    }
}<|MERGE_RESOLUTION|>--- conflicted
+++ resolved
@@ -20,11 +20,7 @@
         /// <param name="text">The text we want to render</param>
         /// <param name="brush">The brush to source pixel colors from.</param>
         /// <param name="pen">The pen to outline text with.</param>
-<<<<<<< HEAD
-        public DrawTextProcessor(DrawingOptions drawingOptions, TextDrawingOptions textOptions, string text, IBrush brush, IPen pen)
-=======
-        public DrawTextProcessor(DrawingOptions drawingOptions, TextOptions textOptions, string text, Brush brush, Pen pen)
->>>>>>> dc7b5536
+        public DrawTextProcessor(DrawingOptions drawingOptions, TextDrawingOptions textOptions, string text, Brush brush, Pen pen)
         {
             Guard.NotNull(text, nameof(text));
             if (brush is null && pen is null)
