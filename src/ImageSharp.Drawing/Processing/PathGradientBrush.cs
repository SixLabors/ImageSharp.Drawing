// Copyright (c) Six Labors.
// Licensed under the Apache License, Version 2.0.

using System;
using System.Collections.Generic;
using System.Diagnostics.CodeAnalysis;
using System.Linq;
using System.Numerics;
using SixLabors.ImageSharp.Drawing.Utilities;
using SixLabors.ImageSharp.PixelFormats;

namespace SixLabors.ImageSharp.Drawing.Processing
{
    /// <summary>
    /// Provides an implementation of a brush for painting gradients between multiple color positions in 2D coordinates.
    /// </summary>
    public sealed class PathGradientBrush : Brush
    {
        private readonly Edge[] edges;
        private readonly Color centerColor;
        private readonly bool hasSpecialCenterColor;

        /// <summary>
        /// Initializes a new instance of the <see cref="PathGradientBrush"/> class.
        /// </summary>
        /// <param name="points">Points that constitute a polygon that represents the gradient area.</param>
        /// <param name="colors">Array of colors that correspond to each point in the polygon.</param>
        public PathGradientBrush(PointF[] points, Color[] colors)
        {
            if (points == null)
            {
                throw new ArgumentNullException(nameof(points));
            }

            if (points.Length < 3)
            {
                throw new ArgumentOutOfRangeException(
                    nameof(points),
                    "There must be at least 3 lines to construct a path gradient brush.");
            }

            if (colors == null)
            {
                throw new ArgumentNullException(nameof(colors));
            }

            if (colors.Length == 0)
            {
                throw new ArgumentOutOfRangeException(
                    nameof(colors),
                    "One or more color is needed to construct a path gradient brush.");
            }

            int size = points.Length;

            this.edges = new Edge[points.Length];

            for (int i = 0; i < points.Length; i++)
            {
                this.edges[i] = new Edge(points[i % size], points[(i + 1) % size], ColorAt(i), ColorAt(i + 1));
            }

            this.centerColor = CalculateCenterColor(colors);

            Color ColorAt(int index) => colors[index % colors.Length];
        }

        /// <summary>
        /// Initializes a new instance of the <see cref="PathGradientBrush"/> class.
        /// </summary>
        /// <param name="points">Points that constitute a polygon that represents the gradient area.</param>
        /// <param name="colors">Array of colors that correspond to each point in the polygon.</param>
        /// <param name="centerColor">Color at the center of the gradient area to which the other colors converge.</param>
        public PathGradientBrush(PointF[] points, Color[] colors, Color centerColor)
            : this(points, colors)
        {
            this.centerColor = centerColor;
            this.hasSpecialCenterColor = true;
        }

        /// <inheritdoc />
<<<<<<< HEAD
        public bool Equals(IBrush other)
        {
            if (other is PathGradientBrush sb)
            {
                return Enumerable.SequenceEqual(sb.edges, this.edges);
            }

            return false;
        }

        /// <inheritdoc />
        public BrushApplicator<TPixel> CreateApplicator<TPixel>(
=======
        public override BrushApplicator<TPixel> CreateApplicator<TPixel>(
>>>>>>> dc7b5536
            Configuration configuration,
            GraphicsOptions options,
            ImageFrame<TPixel> source,
            RectangleF region)
            => new PathGradientBrushApplicator<TPixel>(
                configuration,
                options,
                source,
                this.edges,
                this.centerColor,
                this.hasSpecialCenterColor);

        private static Color CalculateCenterColor(Color[] colors)
        {
            if (colors == null)
            {
                throw new ArgumentNullException(nameof(colors));
            }

            if (colors.Length == 0)
            {
                throw new ArgumentOutOfRangeException(
                    nameof(colors),
                    "One or more color is needed to construct a path gradient brush.");
            }

            return new Color(colors.Select(c => (Vector4)c).Aggregate((p1, p2) => p1 + p2) / colors.Length);
        }

        private static float DistanceBetween(PointF p1, PointF p2) => ((Vector2)(p2 - p1)).Length();

        private readonly struct Intersection
        {
            public Intersection(PointF point, float distance)
            {
                this.Point = point;
                this.Distance = distance;
            }

            public PointF Point { get; }

            public float Distance { get; }
        }

        /// <summary>
        /// An edge of the polygon that represents the gradient area.
        /// </summary>
        private class Edge : IEquatable<Edge>
        {
            private readonly float length;

            public Edge(Vector2 start, Vector2 end, Color startColor, Color endColor)
            {
                this.Start = start;
                this.End = end;
                this.StartColor = (Vector4)startColor;
                this.EndColor = (Vector4)endColor;

                this.length = DistanceBetween(this.End, this.Start);
            }

            public Vector2 Start { get; }

            public Vector2 End { get; }

            public Vector4 StartColor { get; }

            public Vector4 EndColor { get; }

            public bool Intersect(
                Vector2 start,
                Vector2 end,
                ref Vector2 ip) =>
                Utilities.Intersect.LineSegmentToLineSegmentIgnoreCollinear(start, end, this.Start, this.End, ref ip);

            public Vector4 ColorAt(float distance)
            {
                float ratio = this.length > 0 ? distance / this.length : 0;

                return Vector4.Lerp(this.StartColor, this.EndColor, ratio);
            }

            public Vector4 ColorAt(PointF point) => this.ColorAt(DistanceBetween(point, this.Start));

            public bool Equals(Edge other)
                => other.Start == this.Start &&
                    other.End == this.End &&
                    other.StartColor.Equals(this.StartColor) &&
                    other.EndColor.Equals(this.EndColor);
        }

        /// <summary>
        /// The path gradient brush applicator.
        /// </summary>
        /// <typeparam name="TPixel">The pixel format.</typeparam>
        private sealed class PathGradientBrushApplicator<TPixel> : BrushApplicator<TPixel>
            where TPixel : unmanaged, IPixel<TPixel>
        {
            private readonly Vector2 center;

            private readonly Vector4 centerColor;

            private readonly bool hasSpecialCenterColor;

            private readonly float maxDistance;

            private readonly IList<Edge> edges;

            private readonly TPixel centerPixel;

            private readonly TPixel transparentPixel;

            private readonly ThreadLocalBlenderBuffers<TPixel> blenderBuffers;

            private bool isDisposed;

            /// <summary>
            /// Initializes a new instance of the <see cref="PathGradientBrushApplicator{TPixel}"/> class.
            /// </summary>
            /// <param name="configuration">The configuration instance to use when performing operations.</param>
            /// <param name="options">The graphics options.</param>
            /// <param name="source">The source image.</param>
            /// <param name="edges">Edges of the polygon.</param>
            /// <param name="centerColor">Color at the center of the gradient area to which the other colors converge.</param>
            /// <param name="hasSpecialCenterColor">Whether the center color is different from a smooth gradient between the edges.</param>
            public PathGradientBrushApplicator(
                Configuration configuration,
                GraphicsOptions options,
                ImageFrame<TPixel> source,
                IList<Edge> edges,
                Color centerColor,
                bool hasSpecialCenterColor)
                : base(configuration, options, source)
            {
                this.edges = edges;
                Vector2[] points = edges.Select(s => s.Start).ToArray();

                this.center = points.Aggregate((p1, p2) => p1 + p2) / edges.Count;
                this.centerColor = (Vector4)centerColor;
                this.hasSpecialCenterColor = hasSpecialCenterColor;
                this.centerPixel = centerColor.ToPixel<TPixel>();
                this.maxDistance = points.Select(p => p - this.center).Max(d => d.Length());
                this.transparentPixel = Color.Transparent.ToPixel<TPixel>();
                this.blenderBuffers = new ThreadLocalBlenderBuffers<TPixel>(configuration.MemoryAllocator, source.Width);
            }

            internal TPixel this[int x, int y]
            {
                get
                {
                    var point = new Vector2(x, y);

                    if (point == this.center)
                    {
                        return this.centerPixel;
                    }

                    if (this.edges.Count == 3 && !this.hasSpecialCenterColor)
                    {
                        if (!FindPointOnTriangle(
                            this.edges[0].Start,
                            this.edges[1].Start,
                            this.edges[2].Start,
                            point,
                            out float u,
                            out float v))
                        {
                            return this.transparentPixel;
                        }

                        Vector4 pointColor = ((1 - u - v) * this.edges[0].StartColor)
                            + (u * this.edges[0].EndColor)
                            + (v * this.edges[2].StartColor);

                        TPixel px = default;
                        px.FromScaledVector4(pointColor);
                        return px;
                    }

                    var direction = Vector2.Normalize(point - this.center);
                    Vector2 end = point + (direction * this.maxDistance);

                    (Edge Edge, Vector2 Point)? isc = this.FindIntersection(point, end);

                    if (!isc.HasValue)
                    {
                        return this.transparentPixel;
                    }

                    Vector2 intersection = isc.Value.Point;
                    Vector4 edgeColor = isc.Value.Edge.ColorAt(intersection);

                    float length = DistanceBetween(intersection, this.center);
                    float ratio = length > 0 ? DistanceBetween(intersection, point) / length : 0;

                    var color = Vector4.Lerp(edgeColor, this.centerColor, ratio);

                    TPixel pixel = default;
                    pixel.FromScaledVector4(color);
                    return pixel;
                }
            }

            /// <inheritdoc />
            public override void Apply(Span<float> scanline, int x, int y)
            {
                Span<float> amounts = this.blenderBuffers.AmountSpan.Slice(0, scanline.Length);
                Span<TPixel> overlays = this.blenderBuffers.OverlaySpan.Slice(0, scanline.Length);
                float blendPercentage = this.Options.BlendPercentage;

                // TODO: Remove bounds checks.
                if (blendPercentage < 1)
                {
                    for (int i = 0; i < scanline.Length; i++)
                    {
                        amounts[i] = scanline[i] * blendPercentage;
                        overlays[i] = this[x + i, y];
                    }
                }
                else
                {
                    for (int i = 0; i < scanline.Length; i++)
                    {
                        amounts[i] = scanline[i];
                        overlays[i] = this[x + i, y];
                    }
                }

                Span<TPixel> destinationRow = this.Target.PixelBuffer.DangerousGetRowSpan(y).Slice(x, scanline.Length);
                this.Blender.Blend(this.Configuration, destinationRow, destinationRow, overlays, amounts);
            }

            /// <inheritdoc />
            protected override void Dispose(bool disposing)
            {
                if (this.isDisposed)
                {
                    return;
                }

                base.Dispose(disposing);

                if (disposing)
                {
                    this.blenderBuffers.Dispose();
                }

                this.isDisposed = true;
            }

            private (Edge Edge, Vector2 Point)? FindIntersection(
                PointF start,
                PointF end)
            {
                Vector2 ip = default;
                Vector2 closestIntersection = default;
                Edge closestEdge = null;
                float minDistance = float.MaxValue;
                foreach (Edge edge in this.edges)
                {
                    if (!edge.Intersect(start, end, ref ip))
                    {
                        continue;
                    }

                    float d = Vector2.DistanceSquared(start, end);
                    if (d < minDistance)
                    {
                        closestEdge = edge;
                        closestIntersection = ip;
                    }
                }

                return closestEdge != null ? (closestEdge, closestIntersection) : ((Edge Edge, Vector2 Point)?)null;
            }

            private static bool FindPointOnTriangle(Vector2 v1, Vector2 v2, Vector2 v3, Vector2 point, out float u, out float v)
            {
                Vector2 e1 = v2 - v1;
                Vector2 e2 = v3 - v2;
                Vector2 e3 = v1 - v3;

                Vector2 pv1 = point - v1;
                Vector2 pv2 = point - v2;
                Vector2 pv3 = point - v3;

                var d1 = Vector3.Cross(new Vector3(e1.X, e1.Y, 0), new Vector3(pv1.X, pv1.Y, 0));
                var d2 = Vector3.Cross(new Vector3(e2.X, e2.Y, 0), new Vector3(pv2.X, pv2.Y, 0));
                var d3 = Vector3.Cross(new Vector3(e3.X, e3.Y, 0), new Vector3(pv3.X, pv3.Y, 0));

                if (Math.Sign(Vector3.Dot(d1, d2)) * Math.Sign(Vector3.Dot(d1, d3)) == -1 || Math.Sign(Vector3.Dot(d1, d2)) * Math.Sign(Vector3.Dot(d2, d3)) == -1)
                {
                    u = 0;
                    v = 0;
                    return false;
                }

                // From Real-Time Collision Detection
                // https://gamedev.stackexchange.com/questions/23743/whats-the-most-efficient-way-to-find-barycentric-coordinates
                float d00 = Vector2.Dot(e1, e1);
                float d01 = -Vector2.Dot(e1, e3);
                float d11 = Vector2.Dot(e3, e3);
                float d20 = Vector2.Dot(pv1, e1);
                float d21 = -Vector2.Dot(pv1, e3);
                float denominator = (d00 * d11) - (d01 * d01);
                u = ((d11 * d20) - (d01 * d21)) / denominator;
                v = ((d00 * d21) - (d01 * d20)) / denominator;
                return true;
            }
        }
    }
}<|MERGE_RESOLUTION|>--- conflicted
+++ resolved
@@ -79,8 +79,7 @@
         }
 
         /// <inheritdoc />
-<<<<<<< HEAD
-        public bool Equals(IBrush other)
+        public override bool Equals(Brush other)
         {
             if (other is PathGradientBrush sb)
             {
@@ -91,10 +90,7 @@
         }
 
         /// <inheritdoc />
-        public BrushApplicator<TPixel> CreateApplicator<TPixel>(
-=======
         public override BrushApplicator<TPixel> CreateApplicator<TPixel>(
->>>>>>> dc7b5536
             Configuration configuration,
             GraphicsOptions options,
             ImageFrame<TPixel> source,
