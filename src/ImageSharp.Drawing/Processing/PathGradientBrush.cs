--- conflicted
+++ resolved
@@ -22,13 +22,6 @@
     /// <param name="colors">Array of colors that correspond to each point in the polygon.</param>
     public PathGradientBrush(PointF[] points, Color[] colors)
     {
-<<<<<<< HEAD
-        Guard.NotNull(points, nameof(points));
-        Guard.MustBeGreaterThanOrEqualTo(points.Length, 3, nameof(points));
-
-        Guard.NotNull(colors, nameof(colors));
-        Guard.MustBeGreaterThan(colors.Length, 0, nameof(colors));
-=======
         ArgumentNullException.ThrowIfNull(points);
 
         if (points.Length < 3)
@@ -46,7 +39,6 @@
                 nameof(colors),
                 "One or more color is needed to construct a path gradient brush.");
         }
->>>>>>> 5132451b
 
         int size = points.Length;
 
@@ -107,9 +99,6 @@
             this.hasSpecialCenterColor);
 
     private static Color CalculateCenterColor(Color[] colors)
-<<<<<<< HEAD
-        => Color.FromScaledVector(colors.Select(c => c.ToScaledVector4()).Aggregate((p1, p2) => p1 + p2) / colors.Length);
-=======
     {
         ArgumentNullException.ThrowIfNull(colors);
 
@@ -122,7 +111,6 @@
 
         return Color.FromScaledVector(colors.Select(c => c.ToScaledVector4()).Aggregate((p1, p2) => p1 + p2) / colors.Length);
     }
->>>>>>> 5132451b
 
     private static float DistanceBetween(Vector2 p1, Vector2 p2) => (p2 - p1).Length();
 
