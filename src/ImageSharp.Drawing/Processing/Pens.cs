// Copyright (c) Six Labors.
// Licensed under the Apache License, Version 2.0.

using System;

namespace SixLabors.ImageSharp.Drawing.Processing
{
    /// <summary>
    /// Contains a collection of common Pen styles
    /// </summary>
    public static class Pens
    {
        private static readonly float[] DashDotPattern = { 3f, 1f, 1f, 1f };
        private static readonly float[] DashDotDotPattern = { 3f, 1f, 1f, 1f, 1f, 1f };
        private static readonly float[] DottedPattern = { 1f, 1f };
        private static readonly float[] DashedPattern = { 3f, 1f };
        internal static readonly float[] EmptyPattern = Array.Empty<float>();

        /// <summary>
        /// Create a solid pen with out any drawing patterns
        /// </summary>
        /// <param name="color">The color.</param>
        /// <returns>The Pen</returns>
        public static SolidPen Solid(Color color) => new SolidPen(color);

        /// <summary>
        /// Create a solid pen with out any drawing patterns
        /// </summary>
        /// <param name="brush">The brush.</param>
        /// <returns>The Pen</returns>
        public static SolidPen Solid(IBrush brush) => new SolidPen(brush);

        /// <summary>
        /// Create a solid pen with out any drawing patterns
        /// </summary>
        /// <param name="color">The color.</param>
        /// <param name="width">The width.</param>
        /// <returns>The Pen</returns>
<<<<<<< HEAD
        public static SolidPen Solid(Color color, float width) => new SolidPen(color, width);
=======
        public static Pen Solid(Color color, float width) => new Pen(new PenOptions(color, width));
>>>>>>> dc7b5536

        /// <summary>
        /// Create a solid pen with out any drawing patterns
        /// </summary>
        /// <param name="brush">The brush.</param>
        /// <param name="width">The width.</param>
        /// <returns>The Pen</returns>
<<<<<<< HEAD
        public static SolidPen Solid(IBrush brush, float width) => new SolidPen(brush, width);
=======
        public static Pen Solid(Brush brush, float width) => new Pen(brush, width);
>>>>>>> dc7b5536

        /// <summary>
        /// Create a pen with a 'Dash' drawing patterns
        /// </summary>
        /// <param name="color">The color.</param>
        /// <param name="width">The width.</param>
        /// <returns>The Pen</returns>
<<<<<<< HEAD
        public static PatternPen Dash(Color color, float width) => new PatternPen(color, width, DashedPattern);
=======
        public static Pen Dash(Color color, float width) => new Pen(new PenOptions(color, width, DashedPattern));
>>>>>>> dc7b5536

        /// <summary>
        /// Create a pen with a 'Dash' drawing patterns
        /// </summary>
        /// <param name="brush">The brush.</param>
        /// <param name="width">The width.</param>
        /// <returns>The Pen</returns>
<<<<<<< HEAD
        public static PatternPen Dash(IBrush brush, float width) => new PatternPen(brush, width, DashedPattern);
=======
        public static Pen Dash(Brush brush, float width) => new Pen(new PenOptions(brush, width, DashedPattern));
>>>>>>> dc7b5536

        /// <summary>
        /// Create a pen with a 'Dot' drawing patterns
        /// </summary>
        /// <param name="color">The color.</param>
        /// <param name="width">The width.</param>
        /// <returns>The Pen</returns>
<<<<<<< HEAD
        public static PatternPen Dot(Color color, float width) => new PatternPen(color, width, DottedPattern);
=======
        public static Pen Dot(Color color, float width) => new Pen(new PenOptions(color, width, DottedPattern));
>>>>>>> dc7b5536

        /// <summary>
        /// Create a pen with a 'Dot' drawing patterns
        /// </summary>
        /// <param name="brush">The brush.</param>
        /// <param name="width">The width.</param>
        /// <returns>The Pen</returns>
<<<<<<< HEAD
        public static PatternPen Dot(IBrush brush, float width) => new PatternPen(brush, width, DottedPattern);
=======
        public static Pen Dot(Brush brush, float width) => new Pen(new PenOptions(brush, width, DottedPattern));
>>>>>>> dc7b5536

        /// <summary>
        /// Create a pen with a 'Dash Dot' drawing patterns
        /// </summary>
        /// <param name="color">The color.</param>
        /// <param name="width">The width.</param>
        /// <returns>The Pen</returns>
<<<<<<< HEAD
        public static PatternPen DashDot(Color color, float width) => new PatternPen(color, width, DashDotPattern);
=======
        public static Pen DashDot(Color color, float width) => new Pen(new PenOptions(color, width, DashDotPattern));
>>>>>>> dc7b5536

        /// <summary>
        /// Create a pen with a 'Dash Dot' drawing patterns
        /// </summary>
        /// <param name="brush">The brush.</param>
        /// <param name="width">The width.</param>
        /// <returns>The Pen</returns>
<<<<<<< HEAD
        public static PatternPen DashDot(IBrush brush, float width) => new PatternPen(brush, width, DashDotPattern);
=======
        public static Pen DashDot(Brush brush, float width) => new Pen(new PenOptions(brush, width, DashDotPattern));
>>>>>>> dc7b5536

        /// <summary>
        /// Create a pen with a 'Dash Dot Dot' drawing patterns
        /// </summary>
        /// <param name="color">The color.</param>
        /// <param name="width">The width.</param>
        /// <returns>The Pen</returns>
<<<<<<< HEAD
        public static PatternPen DashDotDot(Color color, float width) => new PatternPen(color, width, DashDotDotPattern);
=======
        public static Pen DashDotDot(Color color, float width) => new Pen(new PenOptions(color, width, DashDotDotPattern));
>>>>>>> dc7b5536

        /// <summary>
        /// Create a pen with a 'Dash Dot Dot' drawing patterns
        /// </summary>
        /// <param name="brush">The brush.</param>
        /// <param name="width">The width.</param>
        /// <returns>The Pen</returns>
<<<<<<< HEAD
        public static PatternPen DashDotDot(IBrush brush, float width) => new PatternPen(brush, width, DashDotDotPattern);
=======
        public static Pen DashDotDot(Brush brush, float width) => new Pen(new PenOptions(brush, width, DashDotDotPattern));
>>>>>>> dc7b5536
    }
}<|MERGE_RESOLUTION|>--- conflicted
+++ resolved
@@ -28,7 +28,7 @@
         /// </summary>
         /// <param name="brush">The brush.</param>
         /// <returns>The Pen</returns>
-        public static SolidPen Solid(IBrush brush) => new SolidPen(brush);
+        public static SolidPen Solid(Brush brush) => new SolidPen(brush);
 
         /// <summary>
         /// Create a solid pen with out any drawing patterns
@@ -36,11 +36,7 @@
         /// <param name="color">The color.</param>
         /// <param name="width">The width.</param>
         /// <returns>The Pen</returns>
-<<<<<<< HEAD
         public static SolidPen Solid(Color color, float width) => new SolidPen(color, width);
-=======
-        public static Pen Solid(Color color, float width) => new Pen(new PenOptions(color, width));
->>>>>>> dc7b5536
 
         /// <summary>
         /// Create a solid pen with out any drawing patterns
@@ -48,11 +44,7 @@
         /// <param name="brush">The brush.</param>
         /// <param name="width">The width.</param>
         /// <returns>The Pen</returns>
-<<<<<<< HEAD
-        public static SolidPen Solid(IBrush brush, float width) => new SolidPen(brush, width);
-=======
-        public static Pen Solid(Brush brush, float width) => new Pen(brush, width);
->>>>>>> dc7b5536
+        public static SolidPen Solid(Brush brush, float width) => new SolidPen(brush, width);
 
         /// <summary>
         /// Create a pen with a 'Dash' drawing patterns
@@ -60,11 +52,7 @@
         /// <param name="color">The color.</param>
         /// <param name="width">The width.</param>
         /// <returns>The Pen</returns>
-<<<<<<< HEAD
         public static PatternPen Dash(Color color, float width) => new PatternPen(color, width, DashedPattern);
-=======
-        public static Pen Dash(Color color, float width) => new Pen(new PenOptions(color, width, DashedPattern));
->>>>>>> dc7b5536
 
         /// <summary>
         /// Create a pen with a 'Dash' drawing patterns
@@ -72,11 +60,7 @@
         /// <param name="brush">The brush.</param>
         /// <param name="width">The width.</param>
         /// <returns>The Pen</returns>
-<<<<<<< HEAD
-        public static PatternPen Dash(IBrush brush, float width) => new PatternPen(brush, width, DashedPattern);
-=======
-        public static Pen Dash(Brush brush, float width) => new Pen(new PenOptions(brush, width, DashedPattern));
->>>>>>> dc7b5536
+        public static PatternPen Dash(Brush brush, float width) => new PatternPen(brush, width, DashedPattern);
 
         /// <summary>
         /// Create a pen with a 'Dot' drawing patterns
@@ -84,11 +68,7 @@
         /// <param name="color">The color.</param>
         /// <param name="width">The width.</param>
         /// <returns>The Pen</returns>
-<<<<<<< HEAD
         public static PatternPen Dot(Color color, float width) => new PatternPen(color, width, DottedPattern);
-=======
-        public static Pen Dot(Color color, float width) => new Pen(new PenOptions(color, width, DottedPattern));
->>>>>>> dc7b5536
 
         /// <summary>
         /// Create a pen with a 'Dot' drawing patterns
@@ -96,11 +76,7 @@
         /// <param name="brush">The brush.</param>
         /// <param name="width">The width.</param>
         /// <returns>The Pen</returns>
-<<<<<<< HEAD
-        public static PatternPen Dot(IBrush brush, float width) => new PatternPen(brush, width, DottedPattern);
-=======
-        public static Pen Dot(Brush brush, float width) => new Pen(new PenOptions(brush, width, DottedPattern));
->>>>>>> dc7b5536
+        public static PatternPen Dot(Brush brush, float width) => new PatternPen(brush, width, DottedPattern);
 
         /// <summary>
         /// Create a pen with a 'Dash Dot' drawing patterns
@@ -108,11 +84,7 @@
         /// <param name="color">The color.</param>
         /// <param name="width">The width.</param>
         /// <returns>The Pen</returns>
-<<<<<<< HEAD
         public static PatternPen DashDot(Color color, float width) => new PatternPen(color, width, DashDotPattern);
-=======
-        public static Pen DashDot(Color color, float width) => new Pen(new PenOptions(color, width, DashDotPattern));
->>>>>>> dc7b5536
 
         /// <summary>
         /// Create a pen with a 'Dash Dot' drawing patterns
@@ -120,11 +92,7 @@
         /// <param name="brush">The brush.</param>
         /// <param name="width">The width.</param>
         /// <returns>The Pen</returns>
-<<<<<<< HEAD
-        public static PatternPen DashDot(IBrush brush, float width) => new PatternPen(brush, width, DashDotPattern);
-=======
-        public static Pen DashDot(Brush brush, float width) => new Pen(new PenOptions(brush, width, DashDotPattern));
->>>>>>> dc7b5536
+        public static PatternPen DashDot(Brush brush, float width) => new PatternPen(brush, width, DashDotPattern);
 
         /// <summary>
         /// Create a pen with a 'Dash Dot Dot' drawing patterns
@@ -132,11 +100,7 @@
         /// <param name="color">The color.</param>
         /// <param name="width">The width.</param>
         /// <returns>The Pen</returns>
-<<<<<<< HEAD
         public static PatternPen DashDotDot(Color color, float width) => new PatternPen(color, width, DashDotDotPattern);
-=======
-        public static Pen DashDotDot(Color color, float width) => new Pen(new PenOptions(color, width, DashDotDotPattern));
->>>>>>> dc7b5536
 
         /// <summary>
         /// Create a pen with a 'Dash Dot Dot' drawing patterns
@@ -144,10 +108,6 @@
         /// <param name="brush">The brush.</param>
         /// <param name="width">The width.</param>
         /// <returns>The Pen</returns>
-<<<<<<< HEAD
-        public static PatternPen DashDotDot(IBrush brush, float width) => new PatternPen(brush, width, DashDotDotPattern);
-=======
-        public static Pen DashDotDot(Brush brush, float width) => new Pen(new PenOptions(brush, width, DashDotDotPattern));
->>>>>>> dc7b5536
+        public static PatternPen DashDotDot(Brush brush, float width) => new PatternPen(brush, width, DashDotDotPattern);
     }
 }