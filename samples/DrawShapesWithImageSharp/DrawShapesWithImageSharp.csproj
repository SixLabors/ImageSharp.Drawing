--- conflicted
+++ resolved
@@ -8,11 +8,8 @@
   <Choose>
     <When Condition="$(SIXLABORS_TESTING_PREVIEW) == true">
       <PropertyGroup>
-<<<<<<< HEAD
         <TargetFrameworks>net8.0</TargetFrameworks>
-=======
         <TargetFrameworks>net9.0;net8.0</TargetFrameworks>
->>>>>>> 5132451b
       </PropertyGroup>
     </When>
     <Otherwise>
