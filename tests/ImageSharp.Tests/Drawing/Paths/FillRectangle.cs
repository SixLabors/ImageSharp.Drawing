--- conflicted
+++ resolved
@@ -8,11 +8,8 @@
 using SixLabors.ImageSharp.PixelFormats;
 using Xunit;
 
-<<<<<<< HEAD
-=======
 namespace SixLabors.ImageSharp.Tests.Drawing.Paths
 {
->>>>>>> df0d3ffc
     public class FillRectangle : BaseImageOperationsExtensionTest
     {
         GraphicsOptions noneDefault = new GraphicsOptions();
