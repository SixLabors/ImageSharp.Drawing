<Project Sdk="Microsoft.NET.Sdk">

  <PropertyGroup>
    <OutputType>Exe</OutputType>
    <RootNamespace>SixLabors.ImageSharp.Drawing.Benchmarks</RootNamespace>
    <IsPackable>false</IsPackable>
    <GenerateProgramFile>false</GenerateProgramFile>
    <IsTestProject>false</IsTestProject>
  </PropertyGroup>

  <PropertyGroup>
    <!--BenchmarkDotNet cannot run static benchmarks-->
    <!--Mark members as static-->
    <NoWarn>CA1822</NoWarn>
  </PropertyGroup>
<<<<<<< HEAD

  <Choose>
    <When Condition="$(SIXLABORS_TESTING_PREVIEW) == true">
      <PropertyGroup>
        <TargetFrameworks>net8.0</TargetFrameworks>
=======
  
  <Choose>
    <When Condition="$(SIXLABORS_TESTING_PREVIEW) == true">
      <PropertyGroup>
        <TargetFrameworks>net8.0;net9.0</TargetFrameworks>
>>>>>>> 5132451b
      </PropertyGroup>
    </When>
    <Otherwise>
      <PropertyGroup>
        <TargetFrameworks>net8.0</TargetFrameworks>
      </PropertyGroup>
    </Otherwise>
  </Choose>
  
  <ItemGroup>
    <PackageReference Include="BenchmarkDotNet" Version="0.13.10" />
    <PackageReference Include="BenchmarkDotNet.Diagnostics.Windows" Version="0.13.10" Condition="'$(IsWindows)'=='true'" />
    <PackageReference Include="runtime.osx.10.10-x64.CoreCompat.System.Drawing" Condition="'$(IsOSX)'=='true'" />
    <PackageReference Include="System.Drawing.Common" />
    <PackageReference Include="GeoJSON.Net" />
    <PackageReference Include="SkiaSharp" />
  </ItemGroup>

  <ItemGroup>
    <ProjectReference Include="..\..\..\SharpBlaze\SharpBlaze\SharpBlaze.csproj" />
    <ProjectReference Include="..\..\src\ImageSharp.Drawing\ImageSharp.Drawing.csproj" />
  </ItemGroup>

  <ItemGroup>
    <Compile Include="..\ImageSharp.Drawing.Tests\TestFile.cs">
      <Link>TestFile.cs</Link>
    </Compile>
    <Compile Include="..\ImageSharp.Drawing.Tests\TestImages.cs">
      <Link>TestImages.cs</Link>
    </Compile>
    <Compile Include="..\ImageSharp.Drawing.Tests\TestUtilities\PolygonFactory.cs">
      <Link>PolygonFactory.cs</Link>
    </Compile>
    <Compile Include="..\ImageSharp.Drawing.Tests\TestUtilities\TestEnvironment.cs">
      <Link>TestEnvironment.cs</Link>
    </Compile>
  </ItemGroup>

</Project><|MERGE_RESOLUTION|>--- conflicted
+++ resolved
@@ -13,19 +13,16 @@
     <!--Mark members as static-->
     <NoWarn>CA1822</NoWarn>
   </PropertyGroup>
-<<<<<<< HEAD
 
   <Choose>
     <When Condition="$(SIXLABORS_TESTING_PREVIEW) == true">
       <PropertyGroup>
         <TargetFrameworks>net8.0</TargetFrameworks>
-=======
   
   <Choose>
     <When Condition="$(SIXLABORS_TESTING_PREVIEW) == true">
       <PropertyGroup>
         <TargetFrameworks>net8.0;net9.0</TargetFrameworks>
->>>>>>> 5132451b
       </PropertyGroup>
     </When>
     <Otherwise>
