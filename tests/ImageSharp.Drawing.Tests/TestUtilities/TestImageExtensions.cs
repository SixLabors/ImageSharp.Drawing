// Copyright (c) Six Labors.
// Licensed under the Six Labors Split License.

using System.Numerics;
using SixLabors.ImageSharp.Advanced;
using SixLabors.ImageSharp.Drawing.Tests.TestUtilities.ImageComparison;
using SixLabors.ImageSharp.Formats;
using SixLabors.ImageSharp.Memory;
using SixLabors.ImageSharp.PixelFormats;
using SixLabors.ImageSharp.Processing;
using SixLabors.ImageSharp.Processing.Processors;

namespace SixLabors.ImageSharp.Drawing.Tests;

public static class TestImageExtensions
{
    /// <summary>
    /// TODO: Consider adding this private processor to the library
    /// </summary>
    /// <param name="ctx">The image processing context.</param>
    public static void MakeOpaque(this IImageProcessingContext ctx) =>
        ctx.ApplyProcessor(new MakeOpaqueProcessor());

    public static void DebugSave(
        this Image image,
        ITestImageProvider provider,
        FormattableString testOutputDetails,
        string extension = "png",
        bool appendPixelTypeToFileName = true,
        bool appendSourceFileOrDescription = true,
        IImageEncoder encoder = null)
        => image.DebugSave(
            provider,
            (object)testOutputDetails,
            extension,
            appendPixelTypeToFileName,
            appendSourceFileOrDescription,
            encoder);

    /// <summary>
    /// Saves the image for debugging purpose.
    /// </summary>
    /// <param name="image">The image.</param>
    /// <param name="provider">The image provider.</param>
    /// <param name="testOutputDetails">Details to be concatenated to the test output file, describing the parameters of the test.</param>
    /// <param name="extension">The extension.</param>
    /// <param name="appendPixelTypeToFileName">A boolean indicating whether to append the pixel type to the  output file name.</param>
    /// <param name="appendSourceFileOrDescription">A boolean indicating whether to append <see cref="ITestImageProvider.SourceFileOrDescription"/> to the test output file name.</param>
    /// <param name="encoder">Custom encoder to use.</param>
    /// <returns>The input image.</returns>
    public static Image DebugSave(
        this Image image,
        ITestImageProvider provider,
        object testOutputDetails = null,
        string extension = "png",
        bool appendPixelTypeToFileName = true,
        bool appendSourceFileOrDescription = true,
        IImageEncoder encoder = null)
    {
        if (TestEnvironment.RunsWithCodeCoverage)
        {
            return image;
        }

        provider.Utility.SaveTestOutputFile(
            image,
            extension,
            encoder: encoder,
            testOutputDetails: testOutputDetails,
            appendPixelTypeToFileName: appendPixelTypeToFileName,
            appendSourceFileOrDescription: appendSourceFileOrDescription);
        return image;
    }

    public static void DebugSave(
        this Image image,
        ITestImageProvider provider,
        IImageEncoder encoder,
        FormattableString testOutputDetails,
        bool appendPixelTypeToFileName = true)
        => image.DebugSave(provider, encoder, (object)testOutputDetails, appendPixelTypeToFileName);

    /// <summary>
    /// Saves the image for debugging purpose.
    /// </summary>
    /// <param name="image">The image</param>
    /// <param name="provider">The image provider</param>
    /// <param name="encoder">The image encoder</param>
    /// <param name="testOutputDetails">Details to be concatenated to the test output file, describing the parameters of the test.</param>
    /// <param name="appendPixelTypeToFileName">A boolean indicating whether to append the pixel type to the  output file name.</param>
    public static void DebugSave(
        this Image image,
        ITestImageProvider provider,
        IImageEncoder encoder,
        object testOutputDetails = null,
        bool appendPixelTypeToFileName = true)
        => provider.Utility.SaveTestOutputFile(
            image,
            encoder: encoder,
            testOutputDetails: testOutputDetails,
            appendPixelTypeToFileName: appendPixelTypeToFileName);

    public static Image<TPixel> DebugSaveMultiFrame<TPixel>(
        this Image<TPixel> image,
        ITestImageProvider provider,
        object testOutputDetails = null,
        string extension = "png",
        bool appendPixelTypeToFileName = true,
        Func<int, int, bool> predicate = null)
        where TPixel : unmanaged, IPixel<TPixel>
    {
        if (TestEnvironment.RunsWithCodeCoverage)
        {
            return image;
        }

        provider.Utility.SaveTestOutputFileMultiFrame(
            image,
            extension,
            testOutputDetails: testOutputDetails,
            appendPixelTypeToFileName: appendPixelTypeToFileName,
            predicate: predicate);

        return image;
    }

    public static Image<TPixel> CompareToReferenceOutput<TPixel>(
        this Image<TPixel> image,
        ITestImageProvider provider,
        FormattableString testOutputDetails,
        string extension = "png",
        bool grayscale = false,
        bool appendPixelTypeToFileName = true,
        bool appendSourceFileOrDescription = true)
        where TPixel : unmanaged, IPixel<TPixel>
        => image.CompareToReferenceOutput(
            provider,
            (object)testOutputDetails,
            extension,
            grayscale,
            appendPixelTypeToFileName,
            appendSourceFileOrDescription);

    /// <summary>
    /// Compares the image against the expected Reference output, throws an exception if the images are not similar enough.
    /// The output file should be named identically to the output produced by <see cref="DebugSave{TPixel}(Image{TPixel}, ITestImageProvider, object, string, bool)"/>.
    /// </summary>
    /// <typeparam name="TPixel">The pixel format.</typeparam>
    /// <param name="image">The image which should be compared to the reference image.</param>
    /// <param name="provider">The image provider.</param>
    /// <param name="testOutputDetails">Details to be concatenated to the test output file, describing the parameters of the test.</param>
    /// <param name="extension">The extension</param>
    /// <param name="grayscale">A boolean indicating whether we should debug save + compare against a grayscale image, smaller in size.</param>
    /// <param name="appendPixelTypeToFileName">A boolean indicating whether to append the pixel type to the  output file name.</param>
    /// <param name="appendSourceFileOrDescription">A boolean indicating whether to append <see cref="ITestImageProvider.SourceFileOrDescription"/> to the test output file name.</param>
    /// <returns>The image.</returns>
    public static Image<TPixel> CompareToReferenceOutput<TPixel>(
        this Image<TPixel> image,
        ITestImageProvider provider,
        object testOutputDetails = null,
        string extension = "png",
        bool grayscale = false,
        bool appendPixelTypeToFileName = true,
        bool appendSourceFileOrDescription = true)
        where TPixel : unmanaged, IPixel<TPixel>
        => CompareToReferenceOutput(
            image,
            ImageComparer.Tolerant(),
            provider,
            testOutputDetails,
            extension,
            grayscale,
            appendPixelTypeToFileName,
            appendSourceFileOrDescription);

    public static Image<TPixel> CompareToReferenceOutput<TPixel>(
        this Image<TPixel> image,
        ImageComparer comparer,
        ITestImageProvider provider,
        FormattableString testOutputDetails,
        string extension = "png",
        bool grayscale = false,
        bool appendPixelTypeToFileName = true)
        where TPixel : unmanaged, IPixel<TPixel>
        => image.CompareToReferenceOutput(
            comparer,
            provider,
            (object)testOutputDetails,
            extension,
            grayscale,
            appendPixelTypeToFileName);

    /// <summary>
    /// Compares the image against the expected Reference output, throws an exception if the images are not similar enough.
    /// The output file should be named identically to the output produced by <see cref="DebugSave{TPixel}(Image{TPixel}, ITestImageProvider, object, string, bool)"/>.
    /// </summary>
    /// <typeparam name="TPixel">The pixel format.</typeparam>
    /// <param name="image">The image which should be compared to the reference output.</param>
    /// <param name="comparer">The <see cref="ImageComparer"/> to use.</param>
    /// <param name="provider">The image provider.</param>
    /// <param name="testOutputDetails">Details to be concatenated to the test output file, describing the parameters of the test.</param>
    /// <param name="extension">The extension</param>
    /// <param name="grayscale">A boolean indicating whether we should debug save + compare against a grayscale image, smaller in size.</param>
    /// <param name="appendPixelTypeToFileName">A boolean indicating whether to append the pixel type to the  output file name.</param>
    /// <param name="appendSourceFileOrDescription">A boolean indicating whether to append <see cref="ITestImageProvider.SourceFileOrDescription"/> to the test output file name.</param>
    /// <param name="decoder">A custom decoder.</param>
    /// <returns>The image.</returns>
    public static Image<TPixel> CompareToReferenceOutput<TPixel>(
        this Image<TPixel> image,
        ImageComparer comparer,
        ITestImageProvider provider,
        object testOutputDetails = null,
        string extension = "png",
        bool grayscale = false,
        bool appendPixelTypeToFileName = true,
        bool appendSourceFileOrDescription = true,
        IImageDecoder decoder = null)
        where TPixel : unmanaged, IPixel<TPixel>
    {
        using (Image<TPixel> referenceImage = GetReferenceOutputImage<TPixel>(
            provider,
            testOutputDetails,
            extension,
            appendPixelTypeToFileName,
            appendSourceFileOrDescription,
            decoder))
        {
            comparer.VerifySimilarity(referenceImage, image);
        }

        return image;
    }

    public static Image<TPixel> CompareFirstFrameToReferenceOutput<TPixel>(
        this Image<TPixel> image,
        ImageComparer comparer,
        ITestImageProvider provider,
        FormattableString testOutputDetails,
        string extension = "png",
        bool appendPixelTypeToFileName = true,
        bool appendSourceFileOrDescription = true)
        where TPixel : unmanaged, IPixel<TPixel>
        => image.CompareFirstFrameToReferenceOutput(
            comparer,
            provider,
            (object)testOutputDetails,
            extension,
            appendPixelTypeToFileName,
            appendSourceFileOrDescription);

    public static Image<TPixel> CompareFirstFrameToReferenceOutput<TPixel>(
        this Image<TPixel> image,
        ImageComparer comparer,
        ITestImageProvider provider,
        object testOutputDetails = null,
        string extension = "png",
        bool appendPixelTypeToFileName = true,
        bool appendSourceFileOrDescription = true)
        where TPixel : unmanaged, IPixel<TPixel>
    {
        using (Image<TPixel> firstFrameOnlyImage = new(image.Width, image.Height))
        using (Image<TPixel> referenceImage = GetReferenceOutputImage<TPixel>(
            provider,
            testOutputDetails,
            extension,
            appendPixelTypeToFileName,
            appendSourceFileOrDescription))
        {
            firstFrameOnlyImage.Frames.AddFrame(image.Frames.RootFrame);
            firstFrameOnlyImage.Frames.RemoveFrame(0);

            comparer.VerifySimilarity(referenceImage, firstFrameOnlyImage);
        }

        return image;
    }

    public static Image<TPixel> CompareToReferenceOutputMultiFrame<TPixel>(
        this Image<TPixel> image,
        ITestImageProvider provider,
        ImageComparer comparer,
        object testOutputDetails = null,
        string extension = "png",
        bool appendPixelTypeToFileName = true,
        Func<int, int, bool> predicate = null)
        where TPixel : unmanaged, IPixel<TPixel>
    {
        using (Image<TPixel> referenceImage = GetReferenceOutputImageMultiFrame<TPixel>(
            provider,
            image.Frames.Count,
            testOutputDetails,
            extension,
            appendPixelTypeToFileName,
            predicate: predicate))
        {
            comparer.VerifySimilarity(referenceImage, image, predicate);
        }

        return image;
    }

    public static Image<TPixel> GetReferenceOutputImage<TPixel>(
        this ITestImageProvider provider,
        object testOutputDetails = null,
        string extension = "png",
        bool appendPixelTypeToFileName = true,
        bool appendSourceFileOrDescription = true,
        IImageDecoder decoder = null)
        where TPixel : unmanaged, IPixel<TPixel>
    {
        string referenceOutputFile = provider.Utility.GetReferenceOutputFileName(
            extension,
            testOutputDetails,
            appendPixelTypeToFileName,
            appendSourceFileOrDescription);

        if (!File.Exists(referenceOutputFile))
        {
            throw new FileNotFoundException("Reference output file missing: " + referenceOutputFile, referenceOutputFile);
        }

        decoder ??= TestEnvironment.GetReferenceDecoder(referenceOutputFile);

        using FileStream stream = File.OpenRead(referenceOutputFile);
        return decoder.Decode<TPixel>(DecoderOptions.Default, stream);
    }

    public static Image<TPixel> GetReferenceOutputImageMultiFrame<TPixel>(
        this ITestImageProvider provider,
        int frameCount,
        object testOutputDetails = null,
        string extension = "png",
        bool appendPixelTypeToFileName = true,
        Func<int, int, bool> predicate = null)
        where TPixel : unmanaged, IPixel<TPixel>
    {
        string[] frameFiles = provider.Utility.GetReferenceOutputFileNamesMultiFrame(
            frameCount,
            extension,
            testOutputDetails,
            appendPixelTypeToFileName,
            predicate);

        List<Image<TPixel>> temporaryFrameImages = [];

        IImageDecoder decoder = TestEnvironment.GetReferenceDecoder(frameFiles[0]);

        foreach (string path in frameFiles)
        {
            if (!File.Exists(path))
            {
                throw new FileNotFoundException("Reference output file missing: " + path);
            }

            using FileStream stream = File.OpenRead(path);
            Image<TPixel> tempImage = decoder.Decode<TPixel>(DecoderOptions.Default, stream);
            temporaryFrameImages.Add(tempImage);
        }

        Image<TPixel> firstTemp = temporaryFrameImages[0];

        Image<TPixel> result = new(firstTemp.Width, firstTemp.Height);

        foreach (Image<TPixel> fi in temporaryFrameImages)
        {
            result.Frames.AddFrame(fi.Frames.RootFrame);
            fi.Dispose();
        }

        // Remove the initial empty frame:
        result.Frames.RemoveFrame(0);
        return result;
    }

    public static IEnumerable<ImageSimilarityReport> GetReferenceOutputSimilarityReports<TPixel>(
        this Image<TPixel> image,
        ITestImageProvider provider,
        ImageComparer comparer,
        object testOutputDetails = null,
        string extension = "png",
        bool appendPixelTypeToFileName = true)
        where TPixel : unmanaged, IPixel<TPixel>
    {
        using Image<TPixel> referenceImage = provider.GetReferenceOutputImage<TPixel>(
            testOutputDetails,
            extension,
            appendPixelTypeToFileName);
        return comparer.CompareImages(referenceImage, image);
    }

    public static Image<TPixel> ComparePixelBufferTo<TPixel>(
        this Image<TPixel> image,
        Span<TPixel> expectedPixels)
        where TPixel : unmanaged, IPixel<TPixel>
    {
        Assert.True(image.DangerousTryGetSinglePixelMemory(out Memory<TPixel> actualPixels));
        CompareBuffers(expectedPixels, actualPixels.Span);

        return image;
    }

    public static Image<TPixel> ComparePixelBufferTo<TPixel>(
        this Image<TPixel> image,
        Memory<TPixel> expectedPixels)
        where TPixel : unmanaged, IPixel<TPixel> =>
        ComparePixelBufferTo(image, expectedPixels.Span);

    public static void CompareBuffers<T>(Span<T> expected, Span<T> actual)
        where T : struct, IEquatable<T>
    {
        Assert.True(expected.Length == actual.Length, "Buffer sizes are not equal!");

        for (int i = 0; i < expected.Length; i++)
        {
            T x = expected[i];
            T a = actual[i];

            Assert.True(x.Equals(a), $"Buffers differ at position {i}! Expected: {x} | Actual: {a}");
        }
    }

    public static void CompareBuffers<T>(Buffer2D<T> expected, Buffer2D<T> actual)
        where T : struct, IEquatable<T>
    {
        Assert.True(expected.Size() == actual.Size(), "Buffer sizes are not equal!");

        for (int y = 0; y < expected.Height; y++)
        {
            Span<T> expectedRow = expected.DangerousGetRowSpan(y);
            Span<T> actualRow = actual.DangerousGetRowSpan(y);
            for (int x = 0; x < expectedRow.Length; x++)
            {
                T expectedVal = expectedRow[x];
                T actualVal = actualRow[x];

                Assert.True(
                    expectedVal.Equals(actualVal),
                    $"Buffers differ at position ({x},{y})! Expected: {expectedVal} | Actual: {actualVal}");
            }
        }
    }

    /// <summary>
    /// All pixels in all frames should be exactly equal to 'expectedPixel'.
    /// </summary>
    /// <typeparam name="TPixel">The pixel type of the image.</typeparam>
    /// <returns>The image.</returns>
    public static Image<TPixel> ComparePixelBufferTo<TPixel>(this Image<TPixel> image, TPixel expectedPixel)
        where TPixel : unmanaged, IPixel<TPixel>
    {
        foreach (ImageFrame<TPixel> imageFrame in image.Frames)
        {
            imageFrame.ComparePixelBufferTo(expectedPixel);
        }

        return image;
    }

    /// <summary>
    /// All pixels in all frames should be exactly equal to 'expectedPixelColor.ToPixel()'.
    /// </summary>
    /// <typeparam name="TPixel">The pixel type of the image.</typeparam>
    /// <returns>The image.</returns>
    public static Image<TPixel> ComparePixelBufferTo<TPixel>(this Image<TPixel> image, Color expectedPixelColor)
        where TPixel : unmanaged, IPixel<TPixel>
    {
        foreach (ImageFrame<TPixel> imageFrame in image.Frames)
        {
            imageFrame.ComparePixelBufferTo(expectedPixelColor.ToPixel<TPixel>());
        }

        return image;
    }

    /// <summary>
    /// All pixels in the frame should be exactly equal to 'expectedPixel'.
    /// </summary>
    /// <typeparam name="TPixel">The pixel type of the image.</typeparam>
    /// <returns>The image.</returns>
    public static ImageFrame<TPixel> ComparePixelBufferTo<TPixel>(this ImageFrame<TPixel> imageFrame, TPixel expectedPixel)
        where TPixel : unmanaged, IPixel<TPixel>
    {
        Assert.True(imageFrame.DangerousTryGetSinglePixelMemory(out Memory<TPixel> actualPixelMem));
        Span<TPixel> actualPixels = actualPixelMem.Span;

        for (int i = 0; i < actualPixels.Length; i++)
        {
            Assert.True(expectedPixel.Equals(actualPixels[i]), $"Pixels are different on position {i}!");
        }

        return imageFrame;
    }

    public static ImageFrame<TPixel> ComparePixelBufferTo<TPixel>(
                this ImageFrame<TPixel> image,
                Span<TPixel> expectedPixels)
                where TPixel : unmanaged, IPixel<TPixel>
    {
        Assert.True(image.DangerousTryGetSinglePixelMemory(out Memory<TPixel> actualMem));
        Span<TPixel> actual = actualMem.Span;
        Assert.True(expectedPixels.Length == actual.Length, "Buffer sizes are not equal!");

        for (int i = 0; i < expectedPixels.Length; i++)
        {
            Assert.True(expectedPixels[i].Equals(actual[i]), $"Pixels are different on position {i}!");
        }

        return image;
    }

    public static Image<TPixel> CompareToOriginal<TPixel>(
        this Image<TPixel> image,
        ITestImageProvider provider,
        IImageDecoder referenceDecoder = null)
        where TPixel : unmanaged, IPixel<TPixel>
        => CompareToOriginal(image, provider, ImageComparer.Tolerant(), referenceDecoder);

    public static Image<TPixel> CompareToOriginal<TPixel>(
        this Image<TPixel> image,
        ITestImageProvider provider,
        ImageComparer comparer,
        IImageDecoder referenceDecoder = null,
        DecoderOptions referenceDecoderOptions = null)
        where TPixel : unmanaged, IPixel<TPixel>
    {
        string path = TestImageProvider<TPixel>.GetFilePathOrNull(provider);
        if (path == null)
        {
            throw new InvalidOperationException("CompareToOriginal() works only with file providers!");
        }

        TestFile testFile = TestFile.Create(path);

        referenceDecoder ??= TestEnvironment.GetReferenceDecoder(path);

        using MemoryStream stream = new(testFile.Bytes);
        using (Image<TPixel> original = referenceDecoder.Decode<TPixel>(referenceDecoderOptions ?? DecoderOptions.Default, stream))
        {
            comparer.VerifySimilarity(original, image);
        }

        return image;
    }

    public static Image<TPixel> CompareToOriginalMultiFrame<TPixel>(
    this Image<TPixel> image,
    ITestImageProvider provider,
    ImageComparer comparer,
    IImageDecoder referenceDecoder = null)
    where TPixel : unmanaged, IPixel<TPixel>
    {
        string path = TestImageProvider<TPixel>.GetFilePathOrNull(provider);
        if (path == null)
        {
            throw new InvalidOperationException("CompareToOriginal() works only with file providers!");
        }

        TestFile testFile = TestFile.Create(path);

        referenceDecoder ??= TestEnvironment.GetReferenceDecoder(path);

        using MemoryStream stream = new(testFile.Bytes);
        using (Image<TPixel> original = referenceDecoder.Decode<TPixel>(DecoderOptions.Default, stream))
        {
            comparer.VerifySimilarity(original, image);
        }

        return image;
    }

    /// <summary>
    /// Utility method for doing the following in one step:
    /// 1. Executing an operation (taken as a delegate)
    /// 2. Executing DebugSave()
    /// 3. Executing CompareToReferenceOutput()
    /// </summary>
    internal static void VerifyOperation<TPixel>(
        this TestImageProvider<TPixel> provider,
        ImageComparer comparer,
        Action<Image<TPixel>> operation,
        FormattableString testOutputDetails,
        bool appendPixelTypeToFileName = true,
        bool appendSourceFileOrDescription = true)
        where TPixel : unmanaged, IPixel<TPixel>
    {
        using Image<TPixel> image = provider.GetImage();
        operation(image);

        image.DebugSave(
            provider,
            testOutputDetails,
            appendPixelTypeToFileName: appendPixelTypeToFileName,
            appendSourceFileOrDescription: appendSourceFileOrDescription);

        image.CompareToReferenceOutput(
            comparer,
            provider,
            testOutputDetails,
            appendPixelTypeToFileName: appendPixelTypeToFileName,
            appendSourceFileOrDescription: appendSourceFileOrDescription);
    }

    /// <summary>
    /// Utility method for doing the following in one step:
    /// 1. Executing an operation (taken as a delegate)
    /// 2. Executing DebugSave()
    /// 3. Executing CompareToReferenceOutput()
    /// </summary>
    internal static void VerifyOperation<TPixel>(
        this TestImageProvider<TPixel> provider,
        Action<Image<TPixel>> operation,
        FormattableString testOutputDetails,
        bool appendPixelTypeToFileName = true,
        bool appendSourceFileOrDescription = true)
        where TPixel : unmanaged, IPixel<TPixel>
        => provider.VerifyOperation(
            ImageComparer.Tolerant(),
            operation,
            testOutputDetails,
            appendPixelTypeToFileName,
            appendSourceFileOrDescription);

    /// <summary>
    /// Utility method for doing the following in one step:
    /// 1. Executing an operation (taken as a delegate)
    /// 2. Executing DebugSave()
    /// 3. Executing CompareToReferenceOutput()
    /// </summary>
    internal static void VerifyOperation<TPixel>(
        this TestImageProvider<TPixel> provider,
        ImageComparer comparer,
        Action<Image<TPixel>> operation,
        bool appendPixelTypeToFileName = true,
        bool appendSourceFileOrDescription = true)
        where TPixel : unmanaged, IPixel<TPixel>
        => provider.VerifyOperation(
            comparer,
            operation,
            $"",
            appendPixelTypeToFileName,
            appendSourceFileOrDescription);

    /// <summary>
    /// Utility method for doing the following in one step:
    /// 1. Executing an operation (taken as a delegate)
    /// 2. Executing DebugSave()
    /// 3. Executing CompareToReferenceOutput()
    /// </summary>
    internal static void VerifyOperation<TPixel>(
        this TestImageProvider<TPixel> provider,
        Action<Image<TPixel>> operation,
        bool appendPixelTypeToFileName = true,
        bool appendSourceFileOrDescription = true)
        where TPixel : unmanaged, IPixel<TPixel>
        => provider.VerifyOperation(operation, $"", appendPixelTypeToFileName, appendSourceFileOrDescription);

    /// <summary>
    /// Loads the expected image with a reference decoder + compares it to <paramref name="image"/>.
    /// Also performs a debug save using <see cref="ImagingTestCaseUtility.SaveTestOutputFile{TPixel}"/>.
    /// </summary>
    /// <returns>The path to the encoded output file.</returns>
    internal static string VerifyEncoder<TPixel>(
        this Image<TPixel> image,
        ITestImageProvider provider,
        string extension,
        object testOutputDetails,
        IImageEncoder encoder,
        ImageComparer customComparer = null,
        bool appendPixelTypeToFileName = true,
        string referenceImageExtension = null,
        IImageDecoder referenceDecoder = null)
        where TPixel : unmanaged, IPixel<TPixel>
    {
        string actualOutputFile = provider.Utility.SaveTestOutputFile(
            image,
            extension,
            encoder,
            testOutputDetails,
            appendPixelTypeToFileName);

        referenceDecoder ??= TestEnvironment.GetReferenceDecoder(actualOutputFile);

        using FileStream stream = File.OpenRead(actualOutputFile);
        using Image<TPixel> encodedImage = referenceDecoder.Decode<TPixel>(DecoderOptions.Default, stream);

        ImageComparer comparer = customComparer ?? ImageComparer.Exact;
        comparer.VerifySimilarity(encodedImage, image);

        return actualOutputFile;
    }

    internal static Image<Rgba32> ToGrayscaleImage(this Buffer2D<float> buffer, float scale)
    {
        Image<Rgba32> image = new(buffer.Width, buffer.Height);

        Assert.True(image.Frames.RootFrame.DangerousTryGetSinglePixelMemory(out Memory<Rgba32> pixelMem));
        Span<Rgba32> pixels = pixelMem.Span;
        Span<float> bufferSpan = buffer.DangerousGetSingleSpan();

        for (int i = 0; i < bufferSpan.Length; i++)
        {
            float value = bufferSpan[i] * scale;
<<<<<<< HEAD
            var v = new Vector4(value, value, value, 1f);
=======
            Vector4 v = new(value, value, value, 1f);
>>>>>>> 5132451b
            pixels[i] = Rgba32.FromVector4(v);
        }

        return image;
    }

    private class MakeOpaqueProcessor : IImageProcessor
    {
        public IImageProcessor<TPixel> CreatePixelSpecificProcessor<TPixel>(Configuration configuration, Image<TPixel> source, Rectangle sourceRectangle)
            where TPixel : unmanaged, IPixel<TPixel>
            => new MakeOpaqueProcessor<TPixel>(configuration, source, sourceRectangle);
    }

    private class MakeOpaqueProcessor<TPixel> : ImageProcessor<TPixel>
        where TPixel : unmanaged, IPixel<TPixel>
    {
        public MakeOpaqueProcessor(Configuration configuration, Image<TPixel> source, Rectangle sourceRectangle)
            : base(configuration, source, sourceRectangle)
        {
        }

        protected override void OnFrameApply(ImageFrame<TPixel> source)
        {
            Rectangle sourceRectangle = this.SourceRectangle;
            Configuration configuration = this.Configuration;

            RowOperation operation = new(configuration, sourceRectangle, source.PixelBuffer);

            ParallelRowIterator.IterateRowIntervals<RowOperation, Vector4>(
                configuration,
                sourceRectangle,
                in operation);
        }

        private readonly struct RowOperation : IRowIntervalOperation<Vector4>
        {
            private readonly Configuration configuration;
            private readonly Rectangle bounds;
            private readonly Buffer2D<TPixel> source;

            public RowOperation(Configuration configuration, Rectangle bounds, Buffer2D<TPixel> source)
            {
                this.configuration = configuration;
                this.bounds = bounds;
                this.source = source;
            }

            public int GetRequiredBufferLength(Rectangle bounds)
                => bounds.Width;

            public void Invoke(in RowInterval rows, Span<Vector4> span)
            {
                for (int y = rows.Min; y < rows.Max; y++)
                {
                    Span<TPixel> rowSpan = this.source.DangerousGetRowSpan(y).Slice(this.bounds.Left, this.bounds.Width);
                    PixelOperations<TPixel>.Instance.ToVector4(this.configuration, rowSpan, span, PixelConversionModifiers.Scale);
                    for (int i = 0; i < span.Length; i++)
                    {
                        ref Vector4 v = ref span[i];
                        v.W = 1F;
                    }

                    PixelOperations<TPixel>.Instance.FromVector4Destructive(this.configuration, span, rowSpan, PixelConversionModifiers.Scale);
                }
            }
        }
    }
}<|MERGE_RESOLUTION|>--- conflicted
+++ resolved
@@ -700,11 +700,7 @@
         for (int i = 0; i < bufferSpan.Length; i++)
         {
             float value = bufferSpan[i] * scale;
-<<<<<<< HEAD
-            var v = new Vector4(value, value, value, 1f);
-=======
             Vector4 v = new(value, value, value, 1f);
->>>>>>> 5132451b
             pixels[i] = Rgba32.FromVector4(v);
         }
 
