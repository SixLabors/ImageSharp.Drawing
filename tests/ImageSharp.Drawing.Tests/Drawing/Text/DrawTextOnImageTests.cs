--- conflicted
+++ resolved
@@ -497,7 +497,6 @@
         }
 
         [Theory]
-<<<<<<< HEAD
         [WithSolidFilledImages(500, 200, nameof(Color.Black), PixelTypes.Rgba32, 32)]
         [WithSolidFilledImages(500, 300, nameof(Color.Black), PixelTypes.Rgba32, 40)]
         public void DrawRichText<TPixel>(
@@ -598,7 +597,7 @@
             Font font = CreateFont(TestFonts.OpenSans, fontSize);
             const string text = "The quick brown fox jumps over the lazy dog";
 
-            var colors = new[]
+            SolidPen[] colors = new[]
             {
                 new SolidPen(Color.Red),
                 new SolidPen(Color.Orange),
@@ -610,9 +609,9 @@
             };
 
             var runs = new List<TextDrawingRun>();
-            for (var i = 0; i < text.Length; i++)
-            {
-                var pen = colors[i % colors.Length];
+            for (int i = 0; i < text.Length; i++)
+            {
+                SolidPen pen = colors[i % colors.Length];
                 runs.Add(new TextDrawingRun
                 {
                     Start = i,
@@ -634,7 +633,9 @@
                 TextDrawingComparer,
                 appendPixelTypeToFileName: false,
                 appendSourceFileOrDescription: true);
-=======
+        }
+
+        [Theory]
         [WithBlankImage(100, 100, PixelTypes.Rgba32, "M10,90 Q90,90 90,45 Q90,10 50,10 Q10,10 10,40 Q10,70 45,70 Q70,70 75,50", "spiral")]
         [WithBlankImage(350, 350, PixelTypes.Rgba32, "M275 175 A100 100 0 1 1 275 174", "circle")]
         [WithBlankImage(120, 120, PixelTypes.Rgba32, "M50,10 L 90 90 L 10 90 L50 10", "triangle")]
@@ -645,7 +646,7 @@
             Assert.True(parsed);
 
             Font font = CreateFont(TestFonts.OpenSans, 13);
-            TextOptions textOptions = new(font)
+            TextDrawingOptions textOptions = new(font)
             {
                 WrappingLength = path.ComputeLength(),
                 VerticalAlignment = VerticalAlignment.Bottom,
@@ -671,7 +672,7 @@
             Assert.True(parsed);
 
             Font font = CreateFont(TestFonts.OpenSans, 13);
-            TextOptions textOptions = new(font)
+            TextDrawingOptions textOptions = new(font)
             {
                 WrappingLength = path.ComputeLength() / 4,
                 VerticalAlignment = VerticalAlignment.Bottom,
@@ -686,7 +687,6 @@
                 c => c.Fill(Color.White).Draw(Color.Red, 1, path).Fill(Color.Black, glyphs),
                 new { type = exampleImageKey },
                 comparer: ImageComparer.TolerantPercentage(0.002f));
->>>>>>> 08061ea6
         }
 
         private static string Repeat(string str, int times) => string.Concat(Enumerable.Repeat(str, times));
