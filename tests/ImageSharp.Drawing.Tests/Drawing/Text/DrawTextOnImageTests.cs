// Copyright (c) Six Labors.
// Licensed under the Six Labors Split License.

using System.Numerics;
using System.Text;
using SixLabors.Fonts;
using SixLabors.Fonts.Unicode;
using SixLabors.ImageSharp.Drawing.Processing;
using SixLabors.ImageSharp.Drawing.Tests.TestUtilities.ImageComparison;
using SixLabors.ImageSharp.PixelFormats;
using SixLabors.ImageSharp.Processing;
using Xunit.Abstractions;

namespace SixLabors.ImageSharp.Drawing.Tests.Drawing.Text;

[GroupOutput("Drawing/Text")]
[ValidateDisposedMemoryAllocations]
public class DrawTextOnImageTests
{
    private const string AB = "AB\nAB";

    private const string TestText = "Sphinx of black quartz, judge my vow\n0123456789";

    private static readonly ImageComparer TextDrawingComparer = ImageComparer.TolerantPercentage(1e-2f);

    private static readonly ImageComparer OutlinedTextDrawingComparer = ImageComparer.TolerantPercentage(0.0069F);

    public DrawTextOnImageTests(ITestOutputHelper output)
        => this.Output = output;

    private ITestOutputHelper Output { get; }

    [Theory]
    [WithSolidFilledImages(1276, 336, "White", PixelTypes.Rgba32, ColorFontSupport.MicrosoftColrFormat)]
    [WithSolidFilledImages(1276, 336, "White", PixelTypes.Rgba32, ColorFontSupport.None)]
    public void EmojiFontRendering<TPixel>(TestImageProvider<TPixel> provider, ColorFontSupport colorFontSupport)
        where TPixel : unmanaged, IPixel<TPixel>
    {
        Font font = CreateFont(TestFonts.OpenSans, 70);
        FontFamily emojiFontFamily = CreateFont(TestFonts.TwemojiMozilla, 36).Family;

        Color color = Color.Black;
        string text = "A short piece of text 😀 with an emoji";

        provider.VerifyOperation(
          TextDrawingComparer,
          img =>
          {
              RichTextOptions textOptions = new(font)
              {
                  HorizontalAlignment = HorizontalAlignment.Center,
                  VerticalAlignment = VerticalAlignment.Center,
                  TextAlignment = TextAlignment.Center,
                  FallbackFontFamilies = [emojiFontFamily],
                  ColorFontSupport = colorFontSupport,
                  Origin = new PointF(img.Width / 2, img.Height / 2)
              };

              img.Mutate(i => i.DrawText(textOptions, text, color));
          },
          $"ColorFontsEnabled-{colorFontSupport == ColorFontSupport.MicrosoftColrFormat}");
    }

    [Theory]
    [WithSolidFilledImages(400, 200, "White", PixelTypes.Rgba32)]
    public void FallbackFontRendering<TPixel>(TestImageProvider<TPixel> provider)
        where TPixel : unmanaged, IPixel<TPixel>
    {
        // https://github.com/SixLabors/Fonts/issues/171
        FontCollection collection = new();
        Font whitney = CreateFont(TestFonts.WhitneyBook, 25);
        FontFamily malgun = CreateFont(TestFonts.Malgun, 25).Family;

        Color color = Color.Black;
        const string text = "亞DARKSOUL亞";

        provider.VerifyOperation(
          TextDrawingComparer,
          img =>
          {
              RichTextOptions textOptions = new(whitney)
              {
                  HorizontalAlignment = HorizontalAlignment.Center,
                  VerticalAlignment = VerticalAlignment.Center,
                  TextAlignment = TextAlignment.Center,
                  FallbackFontFamilies = [malgun],
                  KerningMode = KerningMode.Standard,
                  Origin = new PointF(img.Width / 2, img.Height / 2)
              };

              img.Mutate(i => i.DrawText(textOptions, text, color));
          });
    }

    [Theory]
    [WithSolidFilledImages(276, 336, "White", PixelTypes.Rgba32)]
    public void DoesntThrowExceptionWhenOverlappingRightEdge_Issue688<TPixel>(TestImageProvider<TPixel> provider)
        where TPixel : unmanaged, IPixel<TPixel>
    {
        Font font = CreateFont(TestFonts.OpenSans, 36);
        Color color = Color.Black;
        const string text = "A short piece of text";

        using Image<TPixel> img = provider.GetImage();

        // Measure the text size
        FontRectangle size = TextMeasurer.MeasureSize(text, new RichTextOptions(font));

        // Find out how much we need to scale the text to fill the space (up or down)
        float scalingFactor = Math.Min(img.Width / size.Width, img.Height / size.Height);

        // Create a new font
        Font scaledFont = new(font, scalingFactor * font.Size);
        RichTextOptions textOptions = new(scaledFont)
        {
            HorizontalAlignment = HorizontalAlignment.Center,
            VerticalAlignment = VerticalAlignment.Center,
            TextAlignment = TextAlignment.Center,
            Origin = new PointF(img.Width / 2, img.Height / 2)
        };

        img.Mutate(i => i.DrawText(textOptions, text, color));
    }

    [Theory]
    [WithSolidFilledImages(1500, 500, "White", PixelTypes.Rgba32)]
    public void DoesntThrowExceptionWhenOverlappingRightEdge_Issue688_2<TPixel>(TestImageProvider<TPixel> provider)
        where TPixel : unmanaged, IPixel<TPixel>
    {
        Font font = CreateFont(TestFonts.OpenSans, 39);
        string text = new('a', 10000);
        Color color = Color.Black;
<<<<<<< HEAD
        var point = new PointF(100, 100);
=======
        PointF point = new(100, 100);
>>>>>>> 5132451b

        using Image<TPixel> img = provider.GetImage();
        img.Mutate(ctx => ctx.DrawText(text, font, color, point));
    }

    [Theory]
    [WithSolidFilledImages(200, 200, "White", PixelTypes.Rgba32)]
    public void OpenSansJWithNoneZeroShouldntExtendPastGlyphe<TPixel>(TestImageProvider<TPixel> provider)
        where TPixel : unmanaged, IPixel<TPixel>
    {
        Font font = CreateFont(TestFonts.OpenSans, 50);
        Color color = Color.Black;

        using Image<TPixel> img = provider.GetImage();
        img.Mutate(ctx => ctx.DrawText(TestText, font, Color.Black, new PointF(-50, 2)));

        Assert.Equal(Color.White.ToPixel<TPixel>(), img[173, 2]);
    }

    [Theory]
    [WithSolidFilledImages(20, 50, "White", PixelTypes.Rgba32, 50, 0, 0, TestFonts.OpenSans, "i")]
    [WithSolidFilledImages(200, 150, "White", PixelTypes.Rgba32, 50, 0, 0, TestFonts.SixLaborsSampleAB, AB)]
    [WithSolidFilledImages(900, 150, "White", PixelTypes.Rgba32, 50, 0, 0, TestFonts.OpenSans, TestText)]
    [WithSolidFilledImages(400, 45, "White", PixelTypes.Rgba32, 20, 0, 0, TestFonts.OpenSans, TestText)]
    [WithSolidFilledImages(1100, 200, "White", PixelTypes.Rgba32, 50, 150, 50, TestFonts.OpenSans, TestText)]
    public void FontShapesAreRenderedCorrectly<TPixel>(
        TestImageProvider<TPixel> provider,
        int fontSize,
        int x,
        int y,
        string fontName,
        string text)
        where TPixel : unmanaged, IPixel<TPixel>
    {
        Font font = CreateFont(fontName, fontSize);

        provider.RunValidatingProcessorTest(
            c => c.DrawText(text, font, Color.Black, new PointF(x, y)),
            $"{fontName}-{fontSize}-{ToTestOutputDisplayText(text)}-({x},{y})",
            TextDrawingComparer,
            appendPixelTypeToFileName: false,
            appendSourceFileOrDescription: true);
    }

    [Theory]
    [WithSolidFilledImages(50, 50, "White", PixelTypes.Rgba32, 50, 25, 25, TestFonts.OpenSans, "i", 45, 25, 25)]
    [WithSolidFilledImages(200, 200, "White", PixelTypes.Rgba32, 50, 100, 100, TestFonts.SixLaborsSampleAB, AB, 45, 100, 100)]
    [WithSolidFilledImages(1100, 1100, "White", PixelTypes.Rgba32, 50, 550, 550, TestFonts.OpenSans, TestText, 45, 550, 550)]
    [WithSolidFilledImages(400, 400, "White", PixelTypes.Rgba32, 20, 200, 200, TestFonts.OpenSans, TestText, 45, 200, 200)]
    public void FontShapesAreRenderedCorrectly_WithRotationApplied<TPixel>(
        TestImageProvider<TPixel> provider,
        int fontSize,
        int x,
        int y,
        string fontName,
        string text,
        float angle,
        float rotationOriginX,
        float rotationOriginY)
        where TPixel : unmanaged, IPixel<TPixel>
    {
        Font font = CreateFont(fontName, fontSize);
        float radians = GeometryUtilities.DegreeToRadian(angle);

        RichTextOptions textOptions = new(font)
        {
            HorizontalAlignment = HorizontalAlignment.Center,
            VerticalAlignment = VerticalAlignment.Center,
            TextAlignment = TextAlignment.Center,
            Origin = new PointF(x, y)
        };

        provider.RunValidatingProcessorTest(
            x => x
            .SetDrawingTransform(Matrix3x2.CreateRotation(radians, new Vector2(rotationOriginX, rotationOriginY)))
            .DrawText(textOptions, text, Color.Black),
            $"F({fontName})-S({fontSize})-A({angle})-{ToTestOutputDisplayText(text)}-({x},{y})",
            TextDrawingComparer,
            appendPixelTypeToFileName: false,
            appendSourceFileOrDescription: true);
    }

    [Theory]
    [WithSolidFilledImages(50, 50, "White", PixelTypes.Rgba32, 50, 25, 25, TestFonts.OpenSans, "i", -12, 0, 25, 25)]
    [WithSolidFilledImages(200, 200, "White", PixelTypes.Rgba32, 50, 100, 100, TestFonts.SixLaborsSampleAB, AB, 10, 0, 100, 100)]
    [WithSolidFilledImages(1100, 1100, "White", PixelTypes.Rgba32, 50, 550, 550, TestFonts.OpenSans, TestText, 0, 10, 550, 550)]
    [WithSolidFilledImages(400, 400, "White", PixelTypes.Rgba32, 20, 200, 200, TestFonts.OpenSans, TestText, 0, -10, 200, 200)]
    public void FontShapesAreRenderedCorrectly_WithSkewApplied<TPixel>(
        TestImageProvider<TPixel> provider,
        int fontSize,
        int x,
        int y,
        string fontName,
        string text,
        float angleX,
        float angleY,
        float rotationOriginX,
        float rotationOriginY)
        where TPixel : unmanaged, IPixel<TPixel>
    {
        Font font = CreateFont(fontName, fontSize);
        float radianX = GeometryUtilities.DegreeToRadian(angleX);
        float radianY = GeometryUtilities.DegreeToRadian(angleY);

        RichTextOptions textOptions = new(font)
        {
            HorizontalAlignment = HorizontalAlignment.Center,
            VerticalAlignment = VerticalAlignment.Center,
            TextAlignment = TextAlignment.Center,
            Origin = new PointF(x, y)
        };

        provider.RunValidatingProcessorTest(
            x => x
            .SetDrawingTransform(Matrix3x2.CreateSkew(radianX, radianY, new Vector2(rotationOriginX, rotationOriginY)))
            .DrawText(textOptions, text, Color.Black),
            $"F({fontName})-S({fontSize})-A({angleX},{angleY})-{ToTestOutputDisplayText(text)}-({x},{y})",
            TextDrawingComparer,
            appendPixelTypeToFileName: false,
            appendSourceFileOrDescription: true);
    }

    /// <summary>
    /// Based on:
    /// https://github.com/SixLabors/ImageSharp/issues/572
    /// </summary>
    [Theory]
    [WithSolidFilledImages(2480, 3508, "White", PixelTypes.Rgba32)]
    public void FontShapesAreRenderedCorrectly_LargeText<TPixel>(
        TestImageProvider<TPixel> provider)
        where TPixel : unmanaged, IPixel<TPixel>
    {
        Font font = CreateFont(TestFonts.OpenSans, 36);

        StringBuilder sb = new();
        string str = Repeat(" ", 78) + "THISISTESTWORDSTHISISTESTWORDSTHISISTESTWORDSTHISISTESTWORDSTHISISTESTWORDS";
        sb.Append(str);

        string newLines = Repeat("\r\n", 61);
        sb.Append(newLines);

        for (int i = 0; i < 10; i++)
        {
            sb.AppendLine(str);
        }

        // Strict comparer, because the image is sparse:
        ImageComparer comparer = ImageComparer.TolerantPercentage(0.0001F);

        provider.VerifyOperation(
            comparer,
            img => img.Mutate(c => c.DrawText(sb.ToString(), font, Color.Black, new PointF(10, 1))),
            false,
            false);
    }

    [Theory]
    [WithSolidFilledImages(400, 550, "White", PixelTypes.Rgba32, 1, 5, true)]
    [WithSolidFilledImages(400, 550, "White", PixelTypes.Rgba32, 1.5, 3, true)]
    [WithSolidFilledImages(400, 550, "White", PixelTypes.Rgba32, 2, 2, true)]
    [WithSolidFilledImages(400, 100, "White", PixelTypes.Rgba32, 1, 5, false)]
    [WithSolidFilledImages(400, 100, "White", PixelTypes.Rgba32, 1.5, 3, false)]
    [WithSolidFilledImages(400, 100, "White", PixelTypes.Rgba32, 2, 2, false)]
    public void FontShapesAreRenderedCorrectly_WithLineSpacing<TPixel>(
        TestImageProvider<TPixel> provider,
        float lineSpacing,
        int lineCount,
        bool wrap)
        where TPixel : unmanaged, IPixel<TPixel>
    {
        Font font = CreateFont(TestFonts.OpenSans, 16);

        StringBuilder sb = new();
        string str = "Lorem ipsum dolor sit amet, consectetuer adipiscing elit. Maecenas porttitor congue massa. Fusce posuere, magna sed pulvinar ultricies, purus lectus malesuada libero, sit amet commodo magna eros quis urna.";

        for (int i = 0; i < lineCount; i++)
        {
            sb.AppendLine(str);
        }

        RichTextOptions textOptions = new(font)
        {
            KerningMode = KerningMode.Standard,
            VerticalAlignment = VerticalAlignment.Top,
            HorizontalAlignment = HorizontalAlignment.Left,
            LineSpacing = lineSpacing,
            Origin = new PointF(10, 1)
        };

        if (wrap)
        {
            textOptions.WrappingLength = 300;
        }

        Color color = Color.Black;

        // NET472 is 0.0045 different.
        ImageComparer comparer = ImageComparer.TolerantPercentage(0.0046F);

        provider.VerifyOperation(
            comparer,
            img => img.Mutate(c => c.DrawText(textOptions, sb.ToString(), color)),
            $"linespacing_{lineSpacing}_linecount_{lineCount}_wrap_{wrap}",
            false,
            false);
    }

    [Theory]
    [WithSolidFilledImages(200, 150, "White", PixelTypes.Rgba32, 50, 0, 0, TestFonts.SixLaborsSampleAB, AB)]
    [WithSolidFilledImages(900, 150, "White", PixelTypes.Rgba32, 50, 0, 0, TestFonts.OpenSans, TestText)]
    [WithSolidFilledImages(1100, 200, "White", PixelTypes.Rgba32, 50, 150, 50, TestFonts.OpenSans, TestText)]
    public void FontShapesAreRenderedCorrectlyWithAPen<TPixel>(
        TestImageProvider<TPixel> provider,
        int fontSize,
        int x,
        int y,
        string fontName,
        string text)
        where TPixel : unmanaged, IPixel<TPixel>
    {
        Font font = CreateFont(fontName, fontSize);
        Color color = Color.Black;

        provider.VerifyOperation(
            OutlinedTextDrawingComparer,
            img => img.Mutate(c => c.DrawText(text, new Font(font, fontSize), Pens.Solid(color, 1), new PointF(x, y))),
            $"pen_{fontName}-{fontSize}-{ToTestOutputDisplayText(text)}-({x},{y})",
            appendPixelTypeToFileName: false,
            appendSourceFileOrDescription: true);
    }

    [Theory]
    [WithSolidFilledImages(200, 150, "White", PixelTypes.Rgba32, 50, 0, 0, TestFonts.SixLaborsSampleAB, AB)]
    [WithSolidFilledImages(900, 150, "White", PixelTypes.Rgba32, 50, 0, 0, TestFonts.OpenSans, TestText)]
    [WithSolidFilledImages(1100, 200, "White", PixelTypes.Rgba32, 50, 150, 50, TestFonts.OpenSans, TestText)]
    public void FontShapesAreRenderedCorrectlyWithAPenPatterned<TPixel>(
        TestImageProvider<TPixel> provider,
        int fontSize,
        int x,
        int y,
        string fontName,
        string text)
        where TPixel : unmanaged, IPixel<TPixel>
    {
        Font font = CreateFont(fontName, fontSize);
        Color color = Color.Black;

        provider.VerifyOperation(
            OutlinedTextDrawingComparer,
            img => img.Mutate(c => c.DrawText(text, new Font(font, fontSize), Pens.DashDot(color, 3), new PointF(x, y))),
            $"pen_{fontName}-{fontSize}-{ToTestOutputDisplayText(text)}-({x},{y})",
            appendPixelTypeToFileName: false,
            appendSourceFileOrDescription: true);
    }

    [Theory]
    [WithSolidFilledImages(1000, 1500, "White", PixelTypes.Rgba32, TestFonts.OpenSans)]
    public void TextPositioningIsRobust<TPixel>(TestImageProvider<TPixel> provider, string fontName)
        where TPixel : unmanaged, IPixel<TPixel>
    {
        Font font = CreateFont(fontName, 30);

        string text = Repeat(
            "Beware the Jabberwock, my son!  The jaws that bite, the claws that catch!  Beware the Jubjub bird, and shun The frumious Bandersnatch!\n",
            20);

        RichTextOptions textOptions = new(font)
        {
            WrappingLength = 1000,
            Origin = new PointF(10, 50)
        };

        string details = fontName.Replace(" ", string.Empty);

        // Based on the reported 0.1755% difference with AccuracyMultiple = 8
        // We should avoid quality regressions leading to higher difference!
        ImageComparer comparer = ImageComparer.TolerantPercentage(0.2f);

        provider.RunValidatingProcessorTest(
            x => x.DrawText(textOptions, text, Color.Black),
            details,
            comparer,
            appendPixelTypeToFileName: false,
            appendSourceFileOrDescription: false);
    }

    [Fact]
    public void CanDrawTextWithEmptyPath()
    {
        // The following font/text combination generates an empty path.
        Font font = CreateFont(TestFonts.WendyOne, 72);
        const string text = "Hello\0World";
        RichTextOptions textOptions = new(font);
        FontRectangle textSize = TextMeasurer.MeasureSize(text, textOptions);

        Assert.NotEqual(FontRectangle.Empty, textSize);

        using Image<Rgba32> image = new(Configuration.Default, (int)textSize.Width + 20, (int)textSize.Height + 20);
        image.Mutate(x => x.DrawText(
            text,
            font,
            Color.Black,
            Vector2.Zero));
    }

    [Theory]
    [WithSolidFilledImages(300, 200, nameof(Color.White), PixelTypes.Rgba32, TestFonts.OpenSans, 32, 75F)]
    [WithSolidFilledImages(300, 200, nameof(Color.White), PixelTypes.Rgba32, TestFonts.OpenSans, 40, 90F)]
    public void CanRotateFilledFont_Issue175<TPixel>(
        TestImageProvider<TPixel> provider,
        string fontName,
        int fontSize,
        float angle)
        where TPixel : unmanaged, IPixel<TPixel>
    {
        Font font = CreateFont(fontName, fontSize);
        const string text = "QuickTYZ";
        AffineTransformBuilder builder = new AffineTransformBuilder().AppendRotationDegrees(angle);

        RichTextOptions textOptions = new(font);
        FontRectangle advance = TextMeasurer.MeasureAdvance(text, textOptions);
        Matrix3x2 transform = builder.BuildMatrix(Rectangle.Round(new RectangleF(advance.X, advance.Y, advance.Width, advance.Height)));

        provider.RunValidatingProcessorTest(
            x => x.SetDrawingTransform(transform).DrawText(textOptions, text, Color.Black),
            $"F({fontName})-S({fontSize})-A({angle})-{ToTestOutputDisplayText(text)})",
            TextDrawingComparer,
            appendPixelTypeToFileName: false,
            appendSourceFileOrDescription: true);
    }

    [Theory]
    [WithSolidFilledImages(300, 200, nameof(Color.White), PixelTypes.Rgba32, TestFonts.OpenSans, 32, 75F, 1)]
    [WithSolidFilledImages(300, 200, nameof(Color.White), PixelTypes.Rgba32, TestFonts.OpenSans, 40, 90F, 2)]
    public void CanRotateOutlineFont_Issue175<TPixel>(
        TestImageProvider<TPixel> provider,
        string fontName,
        int fontSize,
        float angle,
        int strokeWidth)
        where TPixel : unmanaged, IPixel<TPixel>
    {
        Font font = CreateFont(fontName, fontSize);
        const string text = "QuickTYZ";
        AffineTransformBuilder builder = new AffineTransformBuilder().AppendRotationDegrees(angle);

        RichTextOptions textOptions = new(font);
        FontRectangle advance = TextMeasurer.MeasureAdvance(text, textOptions);
        Matrix3x2 transform = builder.BuildMatrix(Rectangle.Round(new RectangleF(advance.X, advance.Y, advance.Width, advance.Height)));

        provider.RunValidatingProcessorTest(
            x => x.SetDrawingTransform(transform)
            .DrawText(textOptions, text, Pens.Solid(Color.Black, strokeWidth)),
            $"F({fontName})-S({fontSize})-A({angle})-STR({strokeWidth})-{ToTestOutputDisplayText(text)})",
            TextDrawingComparer,
            appendPixelTypeToFileName: false,
            appendSourceFileOrDescription: true);
    }

    [Theory]
    [WithSolidFilledImages(500, 200, nameof(Color.Black), PixelTypes.Rgba32, 32)]
    [WithSolidFilledImages(500, 300, nameof(Color.Black), PixelTypes.Rgba32, 40)]
    public void DrawRichText<TPixel>(
        TestImageProvider<TPixel> provider,
        int fontSize)
        where TPixel : unmanaged, IPixel<TPixel>
    {
        Font font = CreateFont(TestFonts.OpenSans, fontSize);
        Font font2 = CreateFont(TestFonts.OpenSans, fontSize * 1.5f);
        const string text = "The quick brown fox jumps over the lazy dog";

        RichTextOptions textOptions = new(font)
        {
            Origin = new Vector2(15),
            WrappingLength = 400,
            TextRuns =
            [
                new RichTextRun
                {
                    Start = 0,
                    End = 3,
                    OverlinePen = Pens.Solid(Color.Yellow, 1),
                    StrikeoutPen = Pens.Solid(Color.HotPink, 5),
                },

                new RichTextRun
                {
                    Start = 4,
                    End = 10,
                    TextDecorations = TextDecorations.Strikeout,
                    StrikeoutPen = Pens.Solid(Color.Red),
                    OverlinePen = Pens.Solid(Color.Green, 9),
                    Brush = Brushes.Solid(Color.Red),
                },

                new RichTextRun
                {
                    Start = 10,
                    End = 13,
                    Font = font2,
                    TextDecorations = TextDecorations.Strikeout,
                    StrikeoutPen = Pens.Solid(Color.White, 6),
                    OverlinePen = Pens.Solid(Color.Orange, 2),
                },

                new RichTextRun
                {
                    Start = 19,
                    End = 23,
                    TextDecorations = TextDecorations.Underline,
                    UnderlinePen = Pens.Dot(Color.Fuchsia, 5),
                    Brush = Brushes.Solid(Color.Blue),
                },

                new RichTextRun
                {
                    Start = 23,
                    End = 25,
                    TextDecorations = TextDecorations.Underline,
                    UnderlinePen = Pens.Solid(Color.White),
                }
            ]
        };
        provider.RunValidatingProcessorTest(
            x => x.DrawText(textOptions, text, Color.White),
            $"RichText-F({fontSize})",
            TextDrawingComparer,
            appendPixelTypeToFileName: false,
            appendSourceFileOrDescription: true);
    }

    [Theory]
    [WithSolidFilledImages(500, 200, nameof(Color.Black), PixelTypes.Rgba32, 32)]
    [WithSolidFilledImages(500, 300, nameof(Color.Black), PixelTypes.Rgba32, 40)]
    public void DrawRichTextArabic<TPixel>(
        TestImageProvider<TPixel> provider,
        int fontSize)
        where TPixel : unmanaged, IPixel<TPixel>
    {
        Font font = CreateFont(TestFonts.MeQuranVolyNewmet, fontSize);
        string text = "بِسْمِ ٱللَّهِ ٱلرَّحْمَٟنِ ٱلرَّحِيمِ";

        RichTextOptions textOptions = new(font)
        {
            Origin = new Vector2(15),
            WrappingLength = 400,
            TextRuns =
            [
                new RichTextRun { Start = 0, End = CodePoint.GetCodePointCount(text.AsSpan()), TextDecorations = TextDecorations.Underline }
            ]
        };
        provider.RunValidatingProcessorTest(
            x => x.DrawText(textOptions, text, Color.White),
            $"RichText-Arabic-F({fontSize})",
            TextDrawingComparer,
            appendPixelTypeToFileName: false,
            appendSourceFileOrDescription: true);
    }

    [Theory]
    [WithSolidFilledImages(500, 200, nameof(Color.Black), PixelTypes.Rgba32, 32)]
    [WithSolidFilledImages(500, 300, nameof(Color.Black), PixelTypes.Rgba32, 40)]
    public void DrawRichTextRainbow<TPixel>(
       TestImageProvider<TPixel> provider,
       int fontSize)
       where TPixel : unmanaged, IPixel<TPixel>
    {
        Font font = CreateFont(TestFonts.OpenSans, fontSize);
        const string text = "The quick brown fox jumps over the lazy dog";

        SolidPen[] colors =
        [
            new SolidPen(Color.Red),
            new SolidPen(Color.Orange),
            new SolidPen(Color.Yellow),
            new SolidPen(Color.Green),
            new SolidPen(Color.Blue),
            new SolidPen(Color.Indigo),
            new SolidPen(Color.Violet)
        ];

        List<RichTextRun> runs = [];
        for (int i = 0; i < text.Length; i++)
        {
            SolidPen pen = colors[i % colors.Length];
            runs.Add(new RichTextRun
            {
                Start = i,
                End = i + 1,
                UnderlinePen = pen
            });
        }

        RichTextOptions textOptions = new(font)
        {
            Origin = new Vector2(15),
            WrappingLength = 400,
            TextRuns = runs,
        };

        provider.RunValidatingProcessorTest(
            x => x.DrawText(textOptions, text, Color.White),
            $"RichText-Rainbow-F({fontSize})",
            TextDrawingComparer,
            appendPixelTypeToFileName: false,
            appendSourceFileOrDescription: true);
    }

    [Theory]
    [WithSolidFilledImages(100, 100, nameof(Color.Black), PixelTypes.Rgba32, "M10,90 Q90,90 90,45 Q90,10 50,10 Q10,10 10,40 Q10,70 45,70 Q70,70 75,50", "spiral")]
    [WithSolidFilledImages(350, 350, nameof(Color.Black), PixelTypes.Rgba32, "M275 175 A100 100 0 1 1 275 174", "circle")]
    [WithSolidFilledImages(120, 120, nameof(Color.Black), PixelTypes.Rgba32, "M50,10 L 90 90 L 10 90 L50 10", "triangle")]
    public void CanDrawRichTextAlongPathHorizontal<TPixel>(TestImageProvider<TPixel> provider, string svgPath, string exampleImageKey)
        where TPixel : unmanaged, IPixel<TPixel>
    {
        bool parsed = Path.TryParseSvgPath(svgPath, out IPath path);
        Assert.True(parsed);

        Font font = CreateFont(TestFonts.OpenSans, 13);

        const string text = "Quick brown fox jumps over the lazy dog.";
        RichTextRun run = new()
        {
            Start = 0,
            End = text.GetGraphemeCount(),
            StrikeoutPen = new SolidPen(Color.Red)
        };

        RichTextOptions textOptions = new(font)
        {
            WrappingLength = path.ComputeLength(),
            VerticalAlignment = VerticalAlignment.Bottom,
            HorizontalAlignment = HorizontalAlignment.Left,
            Path = path,
            TextRuns = [run]
        };

        provider.RunValidatingProcessorTest(
            x => x.DrawText(textOptions, text, Color.White),
            $"RichText-Path-({exampleImageKey})",
            TextDrawingComparer,
            appendPixelTypeToFileName: false,
            appendSourceFileOrDescription: true);
    }

    [Theory]
    [WithBlankImage(100, 100, PixelTypes.Rgba32, "M10,90 Q90,90 90,45 Q90,10 50,10 Q10,10 10,40 Q10,70 45,70 Q70,70 75,50", "spiral")]
    [WithBlankImage(350, 350, PixelTypes.Rgba32, "M275 175 A100 100 0 1 1 275 174", "circle")]
    [WithBlankImage(120, 120, PixelTypes.Rgba32, "M50,10 L 90 90 L 10 90 L50 10", "triangle")]
    public void CanDrawTextAlongPathHorizontal<TPixel>(TestImageProvider<TPixel> provider, string svgPath, string exampleImageKey)
        where TPixel : unmanaged, IPixel<TPixel>
    {
        bool parsed = Path.TryParseSvgPath(svgPath, out IPath path);
        Assert.True(parsed);

        Font font = CreateFont(TestFonts.OpenSans, 13);
        RichTextOptions textOptions = new(font)
        {
            WrappingLength = path.ComputeLength(),
            VerticalAlignment = VerticalAlignment.Bottom,
            HorizontalAlignment = HorizontalAlignment.Left,
        };

        const string text = "Quick brown fox jumps over the lazy dog.";
        IPathCollection glyphs = TextBuilder.GenerateGlyphs(text, path, textOptions);

#if NET472
        provider.RunValidatingProcessorTest(
            c => c.Fill(Color.White).Draw(Color.Red, 1, path).Fill(Color.Black, glyphs),
            new { type = exampleImageKey },
            comparer: ImageComparer.TolerantPercentage(0.017f));
#else
        provider.RunValidatingProcessorTest(
            c => c.Fill(Color.White).Draw(Color.Red, 1, path).Fill(Color.Black, glyphs),
            new { type = exampleImageKey },
            comparer: ImageComparer.TolerantPercentage(0.0025f));
#endif
    }

    [Theory]
    [WithBlankImage(350, 350, PixelTypes.Rgba32, "M225 175 A50 50 0 1 1 225 174", "circle")]
    [WithBlankImage(250, 250, PixelTypes.Rgba32, "M100,60 L 140 140 L 60 140 L100 60", "triangle")]
    public void CanDrawTextAlongPathVertical<TPixel>(TestImageProvider<TPixel> provider, string svgPath, string exampleImageKey)
        where TPixel : unmanaged, IPixel<TPixel>
    {
        bool parsed = Path.TryParseSvgPath(svgPath, out IPath path);
        Assert.True(parsed);

        Font font = CreateFont(TestFonts.OpenSans, 13);
        RichTextOptions textOptions = new(font)
        {
            WrappingLength = path.ComputeLength() / 4,
            VerticalAlignment = VerticalAlignment.Bottom,
            HorizontalAlignment = HorizontalAlignment.Left,
            LayoutMode = LayoutMode.VerticalLeftRight
        };

        const string text = "Quick brown fox jumps over the lazy dog.";
        IPathCollection glyphs = TextBuilder.GenerateGlyphs(text, path, textOptions);

        provider.RunValidatingProcessorTest(
            c => c.Fill(Color.White).Draw(Color.Red, 1, path).Fill(Color.Black, glyphs),
            new { type = exampleImageKey },
            comparer: ImageComparer.TolerantPercentage(0.002f));
    }

    [Theory]
    [WithSolidFilledImages(1000, 1000, "White", PixelTypes.Rgba32)]
    public void PathAndTextDrawingMatch<TPixel>(TestImageProvider<TPixel> provider)
        where TPixel : unmanaged, IPixel<TPixel>
    {
        // https://github.com/SixLabors/ImageSharp.Drawing/issues/234
        Font font = CreateFont(TestFonts.NettoOffc, 300);
        const string text = "all";

        provider.VerifyOperation(
          TextDrawingComparer,
          img =>
          {
              foreach (HorizontalAlignment ha in (HorizontalAlignment[])Enum.GetValues(typeof(HorizontalAlignment)))
              {
                  foreach (VerticalAlignment va in (VerticalAlignment[])Enum.GetValues(typeof(VerticalAlignment)))
                  {
                      TextOptions to = new(font)
                      {
                          HorizontalAlignment = ha,
                          VerticalAlignment = va,
                      };

                      FontRectangle bounds = TextMeasurer.MeasureBounds(text, to);
                      float x = (img.Size.Width - bounds.Width) / 2;
                      PointF[] pathLine =
                      [
                          new PointF(x, 500),
                          new PointF(x + bounds.Width, 500)
                      ];

                      IPath path = new PathBuilder().AddLine(pathLine[0], pathLine[1]).Build();

                      RichTextOptions rto = new(font)
                      {
                          Origin = pathLine[0],
                          HorizontalAlignment = ha,
                          VerticalAlignment = va,
                      };

                      IPathCollection tb = TextBuilder.GenerateGlyphs(text, path, to);

                      img.Mutate(
                          i => i.DrawLine(new SolidPen(Color.Red, 30), pathLine)
                                .DrawText(rto, text, Color.Black)
                                .Fill(Brushes.ForwardDiagonal(Color.HotPink), tb));
                  }
              }
          });
    }

    [Theory]
    [WithBlankImage(500, 400, PixelTypes.Rgba32)]
    public void CanFillTextVertical<TPixel>(TestImageProvider<TPixel> provider)
        where TPixel : unmanaged, IPixel<TPixel>
    {
        Font font = CreateFont(TestFonts.OpenSans, 36);
        Font fallback = CreateFont(TestFonts.NotoSansKRRegular, 36);

        const string text = "한국어 hangugeo 한국어 hangugeo 한국어 hangugeo 한국어 hangugeo 한국어 hangugeo";
        RichTextOptions textOptions = new(font)
        {
            Origin = new Vector2(0, 0),
            FallbackFontFamilies = [fallback.Family],
            WrappingLength = 300,
            LayoutMode = LayoutMode.VerticalLeftRight,
            TextRuns = [new RichTextRun() { Start = 0, End = text.GetGraphemeCount(), TextDecorations = TextDecorations.Underline | TextDecorations.Strikeout | TextDecorations.Overline }
            ]
        };

        IPathCollection glyphs = TextBuilder.GenerateGlyphs(text, textOptions);

        // TODO: This still leaves some holes when overlaying the text (CFF NotoSansKRRegular only). We need to fix this.
        DrawingOptions options = new() { ShapeOptions = new ShapeOptions { IntersectionRule = IntersectionRule.NonZero } };

        provider.RunValidatingProcessorTest(
            c => c.Fill(Color.White).Fill(options, Color.Black, glyphs),
            comparer: ImageComparer.TolerantPercentage(0.002f));
    }

    [Theory]
    [WithBlankImage(500, 400, PixelTypes.Rgba32)]
    public void CanFillTextVerticalMixed<TPixel>(TestImageProvider<TPixel> provider)
        where TPixel : unmanaged, IPixel<TPixel>
    {
        Font font = CreateFont(TestFonts.OpenSans, 36);
        Font fallback = CreateFont(TestFonts.NotoSansKRRegular, 36);

        const string text = "한국어 hangugeo 한국어 hangugeo 한국어 hangugeo 한국어 hangugeo 한국어 hangugeo";
        RichTextOptions textOptions = new(font)
        {
            FallbackFontFamilies = [fallback.Family],
            WrappingLength = 400,
            LayoutMode = LayoutMode.VerticalMixedLeftRight,
            TextRuns = [new RichTextRun() { Start = 0, End = text.GetGraphemeCount(), TextDecorations = TextDecorations.Underline | TextDecorations.Strikeout | TextDecorations.Overline }
            ]
        };

        IPathCollection glyphs = TextBuilder.GenerateGlyphs(text, textOptions);

        // TODO: This still leaves some holes when overlaying the text (CFF NotoSansKRRegular only). We need to fix this.
        DrawingOptions options = new() { ShapeOptions = new ShapeOptions { IntersectionRule = IntersectionRule.NonZero } };

        provider.RunValidatingProcessorTest(
            c => c.Fill(Color.White).Fill(options, Color.Black, glyphs),
            comparer: ImageComparer.TolerantPercentage(0.002f));
    }

    [Theory]
    [WithBlankImage(500, 400, PixelTypes.Rgba32)]
    public void CanDrawTextVertical<TPixel>(TestImageProvider<TPixel> provider)
        where TPixel : unmanaged, IPixel<TPixel>
    {
        Font font = CreateFont(TestFonts.OpenSans, 36);
        Font fallback = CreateFont(TestFonts.NotoSansKRRegular, 36);

        const string text = "한국어 hangugeo 한국어 hangugeo 한국어 hangugeo 한국어 hangugeo 한국어 hangugeo";
        RichTextOptions textOptions = new(font)
        {
            FallbackFontFamilies = [fallback.Family],
            WrappingLength = 400,
            LayoutMode = LayoutMode.VerticalLeftRight,
            LineSpacing = 1.4F,
            TextRuns = [new RichTextRun() { Start = 0, End = text.GetGraphemeCount(), TextDecorations = TextDecorations.Underline | TextDecorations.Strikeout | TextDecorations.Overline }
            ]
        };

        provider.RunValidatingProcessorTest(
            c => c.Fill(Color.White).DrawText(textOptions, text, Brushes.Solid(Color.Black)),
            comparer: ImageComparer.TolerantPercentage(0.002f));
    }

    [Theory]
    [WithBlankImage(48, 935, PixelTypes.Rgba32)]
    public void CanDrawTextVertical2<TPixel>(TestImageProvider<TPixel> provider)
        where TPixel : unmanaged, IPixel<TPixel>
    {
        if (SystemFonts.TryGet("Yu Gothic", out FontFamily fontFamily))
        {
            Font font = fontFamily.CreateFont(30F);
            const string text = "あいうえお、「こんにちはー」。もしもし。ABCDEFG 日本語";
            RichTextOptions textOptions = new(font)
            {
                LayoutMode = LayoutMode.VerticalLeftRight,
                LineSpacing = 1.4F,
                TextRuns = [new RichTextRun() { Start = 0, End = text.GetGraphemeCount(), TextDecorations = TextDecorations.Underline | TextDecorations.Strikeout | TextDecorations.Overline }]
            };

            provider.RunValidatingProcessorTest(
                c => c.Fill(Color.White).DrawText(textOptions, text, Brushes.Solid(Color.Black)),
                comparer: ImageComparer.TolerantPercentage(0.002f));
        }
    }

    [Theory]
    [WithBlankImage(500, 400, PixelTypes.Rgba32)]
    public void CanDrawTextVerticalMixed<TPixel>(TestImageProvider<TPixel> provider)
        where TPixel : unmanaged, IPixel<TPixel>
    {
        Font font = CreateFont(TestFonts.OpenSans, 36);
        Font fallback = CreateFont(TestFonts.NotoSansKRRegular, 36);

        const string text = "한국어 hangugeo 한국어 hangugeo 한국어 hangugeo 한국어 hangugeo 한국어 hangugeo";
        RichTextOptions textOptions = new(font)
        {
            FallbackFontFamilies = [fallback.Family],
            WrappingLength = 400,
            LayoutMode = LayoutMode.VerticalMixedLeftRight,
            LineSpacing = 1.4F,
            TextRuns = [new RichTextRun() { Start = 0, End = text.GetGraphemeCount(), TextDecorations = TextDecorations.Underline | TextDecorations.Strikeout | TextDecorations.Overline }]
        };

        provider.RunValidatingProcessorTest(
            c => c.Fill(Color.White).DrawText(textOptions, text, Brushes.Solid(Color.Black)),
            comparer: ImageComparer.TolerantPercentage(0.002f));
    }

    [Theory]
    [WithBlankImage(48, 839, PixelTypes.Rgba32)]
    public void CanDrawTextVerticalMixed2<TPixel>(TestImageProvider<TPixel> provider)
        where TPixel : unmanaged, IPixel<TPixel>
    {
        if (SystemFonts.TryGet("Yu Gothic", out FontFamily fontFamily))
        {
            Font font = fontFamily.CreateFont(30F);
            const string text = "あいうえお、「こんにちはー」。もしもし。ABCDEFG 日本語";
            RichTextOptions textOptions = new(font)
            {
                LayoutMode = LayoutMode.VerticalMixedLeftRight,
                LineSpacing = 1.4F,
                TextRuns = [new RichTextRun() { Start = 0, End = text.GetGraphemeCount(), TextDecorations = TextDecorations.Underline | TextDecorations.Strikeout | TextDecorations.Overline }
                ]
            };

            provider.RunValidatingProcessorTest(
                c => c.Fill(Color.White).DrawText(textOptions, text, Brushes.Solid(Color.Black)),
                comparer: ImageComparer.TolerantPercentage(0.002f));
        }
    }

    [Theory]
    [WithBlankImage(200, 200, PixelTypes.Rgba32)]
    public void CanRenderTextOutOfBoundsIssue301<TPixel>(TestImageProvider<TPixel> provider)
        where TPixel : unmanaged, IPixel<TPixel>
        => provider.VerifyOperation(
            ImageComparer.TolerantPercentage(0.01f),
            img =>
            {
                Font font = CreateFont(TestFonts.OpenSans, 70);

                const string txt = "V";
                FontRectangle size = TextMeasurer.MeasureBounds(txt, new TextOptions(font));

                img.Mutate(x => x.Resize((int)size.Width, (int)size.Height));

                RichTextOptions options = new(font)
                {
                    HorizontalAlignment = HorizontalAlignment.Center,
                    VerticalAlignment = VerticalAlignment.Center,
                    Origin = new Vector2(size.Width / 2, size.Height / 2)
                };

                LinearGradientBrush brush = new(
                    new PointF(0, 0),
                    new PointF(20, 20),
                    GradientRepetitionMode.Repeat,
                    new ColorStop(0, Color.Red),
                    new ColorStop(0.5f, Color.Green),
                    new ColorStop(0.5f, Color.Yellow),
                    new ColorStop(1f, Color.Blue));

                img.Mutate(m => m.DrawText(options, txt, brush));
            },
            false,
            false);

    private static string Repeat(string str, int times) => string.Concat(Enumerable.Repeat(str, times));

    private static string ToTestOutputDisplayText(string text)
    {
        string fnDisplayText = text.Replace("\n", string.Empty);
        return fnDisplayText[..Math.Min(fnDisplayText.Length, 4)];
    }

    private static Font CreateFont(string fontName, float size)
        => TestFontUtilities.GetFont(fontName, size);
}<|MERGE_RESOLUTION|>--- conflicted
+++ resolved
@@ -130,11 +130,7 @@
         Font font = CreateFont(TestFonts.OpenSans, 39);
         string text = new('a', 10000);
         Color color = Color.Black;
-<<<<<<< HEAD
-        var point = new PointF(100, 100);
-=======
         PointF point = new(100, 100);
->>>>>>> 5132451b
 
         using Image<TPixel> img = provider.GetImage();
         img.Mutate(ctx => ctx.DrawText(text, font, color, point));
