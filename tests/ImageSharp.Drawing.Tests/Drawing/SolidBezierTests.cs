--- conflicted
+++ resolved
@@ -49,12 +49,8 @@
             new Vector2(300, 400)
         ];
 
-<<<<<<< HEAD
-        Color color = Color.HotPink.WithAlpha(150/255f);
-=======
         Color color = Color.HotPink.WithAlpha(150 / 255F);
 
->>>>>>> 5132451b
         using (Image<Rgba32> image = provider.GetImage() as Image<Rgba32>)
         {
             image.Mutate(x => x.BackgroundColor(Color.Blue));
