--- conflicted
+++ resolved
@@ -57,15 +57,11 @@
             {
                 PointF[] points = [new(10, 0), new(20, 20), new(0, 20)];
 
-<<<<<<< HEAD
-                Color[] colors = { Color.FromPixel(new HalfSingle(-1)), Color.FromPixel(new HalfSingle(0)), Color.FromPixel(new HalfSingle(1)) };
-=======
                 Color c1 = Color.FromPixel(new HalfSingle(-1));
                 Color c2 = Color.FromPixel(new HalfSingle(0));
                 Color c3 = Color.FromPixel(new HalfSingle(1));
 
                 Color[] colors = [c1, c2, c3];
->>>>>>> 5132451b
 
                 PathGradientBrush brush = new(points, colors);
 
