--- conflicted
+++ resolved
@@ -41,11 +41,7 @@
 
         Path path = new(linearSegment, bezierSegment, ellipticArcSegment1, ellipticArcSegment2);
 
-<<<<<<< HEAD
-        Color color = TestUtils.GetColorByName(colorName).WithAlpha(alpha / 255f);
-=======
         Color color = TestUtils.GetColorByName(colorName).WithAlpha(alpha / 255F);
->>>>>>> 5132451b
 
         FormattableString testDetails = $"{colorName}_A{alpha}_T{thickness}";
 
