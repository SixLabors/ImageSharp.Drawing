--- conflicted
+++ resolved
@@ -23,11 +23,7 @@
             new PointF(11, 23)
         ];
 
-<<<<<<< HEAD
-        using var image = new Image<Rgba32>(100, 100);
-=======
         using Image<Rgba32> image = new(100, 100);
->>>>>>> 5132451b
         image.Mutate(imageContext => imageContext.DrawLine(Color.FromPixel(new Rgba32(255, 0, 0)), 1, line));
     }
 
@@ -40,11 +36,7 @@
             new LinearLineSegment(new PointF(593.3998f, 1156.654f), new PointF(592.916f, 1155.754f)),
             new LinearLineSegment(new PointF(592.916f, 1155.754f), new PointF(592.0153f, 1156.238f)));
 
-<<<<<<< HEAD
-        using var image = new Image<Rgba32>(2000, 2000);
-=======
         using Image<Rgba32> image = new(2000, 2000);
->>>>>>> 5132451b
         image.Mutate(imageContext => imageContext.Draw(Color.FromPixel(new Rgba32(255, 0, 0)), 1, path));
     }
 }